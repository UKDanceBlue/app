<<<<<<< HEAD
=======
import { readFile } from "node:fs/promises";
>>>>>>> 12f9e49c
import http from "node:http";
import { resolve } from "node:path";
import { fileURLToPath } from "node:url";

import type {
  ApolloServerPlugin,
  GraphQLRequestListener,
} from "@apollo/server";
import { ApolloServer } from "@apollo/server";
<<<<<<< HEAD
import { ApolloServerPluginDrainHttpServer } from "@apollo/server/plugin/drainHttpServer";
import { koaMiddleware } from "@as-integrations/koa";
import { Container } from "@freshgum/typedi";
import cors from "@koa/cors";
import Router from "@koa/router";
import { setupKoaErrorHandler } from "@sentry/node";
import type { DefaultState } from "koa";
import Koa from "koa";
import { koaBody } from "koa-body";
import serveStatic from "koa-static";

import { applicationPort, loggingLevel } from "#environment";
import { logger } from "#logging/logger.js";
import type { GraphQLContext } from "#resolvers/context.js";
import eventsApiRouter from "#routes/api/events/index.js";
import fileRouter from "#routes/api/file/index.js";
import healthCheckRouter from "#routes/api/healthcheck/index.js";
import uploadRouter from "#routes/api/upload/index.js";
=======
import { expressMiddleware } from "@apollo/server/express4";
import { ApolloServerPluginDrainHttpServer } from "@apollo/server/plugin/drainHttpServer";
import { Container } from "@freshgum/typedi";
import { setupExpressErrorHandler } from "@sentry/node";
import cookieParser from "cookie-parser";
import cors from "cors";
import type {
  Application as ExpressApplication,
  NextFunction,
  Request,
} from "express";
import express from "express";

import {
  applicationPortToken,
  loggingLevelToken,
} from "#lib/environmentTokens.js";
import { logger } from "#logging/logger.js";
import type { GraphQLContext } from "#resolvers/context.js";

const applicationPort = Container.get(applicationPortToken);
const loggingLevel = Container.get(loggingLevelToken);
>>>>>>> 12f9e49c

const basicLoggingPlugin: ApolloServerPlugin = {
  requestDidStart(requestContext) {
    logger.trace(`graphQL request started:\n${requestContext.request.query}`, {
      variables: requestContext.request.variables,
    });
    const listener: GraphQLRequestListener<GraphQLContext> = {
      didEncounterErrors(requestContext) {
        logger.info(
          `an error happened in response to graphQL query: ${requestContext.request.query}`,
          { errors: requestContext.errors }
        );
        return Promise.resolve();
      },
      willSendResponse(requestContext) {
        logger.trace("graphQL response sent", {
          response: requestContext.response.body,
        });
        return Promise.resolve();
      },
    };

    return Promise.resolve(listener);
  },
};

/**
 * Create the Koa, HTTP, and Apollo servers
 *
 * @return The Koa, HTTP, and Apollo servers
 */
export async function createServer() {
  const { default: graphqlSchema } = await import("./lib/graphqlSchema.js");
  const { formatError } = await import("./lib/formatError.js");

  const app = express();

  setupExpressErrorHandler(app);

  if (loggingLevel === "trace") {
    app.use((err: unknown, req: Request, _: unknown, next: NextFunction) => {
      logger.error("Koa app error", err, {
        method: req.method,
        url: req.url,
      });
      next(err);
    });
  }

  const httpServer = http.createServer(app);

  const apolloServerPlugins = [
    ApolloServerPluginDrainHttpServer({ httpServer }),
  ];
  if (loggingLevel === "trace") {
    logger.warning(
      "Apollo Server is running in trace mode, make sure to limit the number of requests you make as the logs will get big quickly. TURN OFF SCHEMA REFRESH IN GRAPHQL PLAYGROUND."
    );
    apolloServerPlugins.push(basicLoggingPlugin);
  }
  // Set up Apollo Server
  const server = new ApolloServer<GraphQLContext>({
    introspection: true,
    schema: graphqlSchema,
    plugins: apolloServerPlugins,
    logger: {
      debug: logger.debug,
      info: logger.info,
      warn: logger.warning,
      error: logger.error,
    },
    status400ForVariableCoercionErrors: true,
    formatError(formatted, error) {
      return formatError(formatted, error, true);
    },
  });

  app.use(
    cors({
      credentials: true,
    })
  );

  return { app, httpServer, apolloServer: server };
}

/**
 * Start the HTTP server
 *
 * @param httpServer The HTTP server to start
 */
export async function startHttpServer(httpServer: http.Server) {
  await new Promise<void>((resolve, reject) => {
    httpServer.on("error", reject);
    httpServer.listen(applicationPort, () => {
      httpServer.off("error", reject);
      resolve();
    });
  });
}

/**
 * Start the Apollo Server
 *
 * @param apolloServer The Apollo Server instance
 * @param app The Koa app instance
 */
export async function startServer(
  apolloServer: ApolloServer<GraphQLContext>,
  app: ExpressApplication
) {
  await apolloServer.start();

  if (loggingLevel === "trace") {
    app.use((req, _res, next) => {
      logger.trace("request received", {
        method: req.method,
        url: req.url,
      });
      next();
    });
  }

  const { default: authApiRouter } = await import("./routes/api/auth/index.js");
  const { default: eventsApiRouter } = await import(
    "./routes/api/events/index.js"
  );
  const { default: healthCheckRouter } = await import(
    "./routes/api/healthcheck/index.js"
  );
  const { default: fileRouter } = await import("./routes/api/file/index.js");
  const { default: uploadRouter } = await import(
    "./routes/api/upload/index.js"
  );
  const { graphqlContextFunction } = await import("./resolvers/context.js");

  app.use(cookieParser());

  app.use(
    "/graphql",

    cors(),

    express.json(),

    expressMiddleware<GraphQLContext>(apolloServer, {
      context: graphqlContextFunction,
    })
  );
  const apiRouter = express.Router();

  Container.get(authApiRouter).mount(apiRouter);
  Container.get(eventsApiRouter).mount(apiRouter);
  Container.get(healthCheckRouter).mount(apiRouter);
  Container.get(fileRouter).mount(apiRouter);
  Container.get(uploadRouter).mount(apiRouter);

<<<<<<< HEAD
  apiRouter.get(
    "/(.*)",
    serveStatic(
=======
  app.use("/api", apiRouter);

  const portalIndex = await (
    readFile(
>>>>>>> 12f9e49c
      resolve(
        fileURLToPath(import.meta.resolve("@ukdanceblue/portal/index.html"))
      )
    ) as Promise<Awaited<ReturnType<typeof readFile>> | undefined>
  ).catch(() => undefined);

  if (portalIndex) {
    app.use(
      "/assets",
      express.static(
        resolve(
          fileURLToPath(import.meta.resolve("@ukdanceblue/portal/assets"))
        ),
        {}
      )
    );

    app.get("*", (_req, res) => {
      res.type("html");
      res.send(portalIndex);
    });
  }
}<|MERGE_RESOLUTION|>--- conflicted
+++ resolved
@@ -1,7 +1,4 @@
-<<<<<<< HEAD
-=======
 import { readFile } from "node:fs/promises";
->>>>>>> 12f9e49c
 import http from "node:http";
 import { resolve } from "node:path";
 import { fileURLToPath } from "node:url";
@@ -11,26 +8,6 @@
   GraphQLRequestListener,
 } from "@apollo/server";
 import { ApolloServer } from "@apollo/server";
-<<<<<<< HEAD
-import { ApolloServerPluginDrainHttpServer } from "@apollo/server/plugin/drainHttpServer";
-import { koaMiddleware } from "@as-integrations/koa";
-import { Container } from "@freshgum/typedi";
-import cors from "@koa/cors";
-import Router from "@koa/router";
-import { setupKoaErrorHandler } from "@sentry/node";
-import type { DefaultState } from "koa";
-import Koa from "koa";
-import { koaBody } from "koa-body";
-import serveStatic from "koa-static";
-
-import { applicationPort, loggingLevel } from "#environment";
-import { logger } from "#logging/logger.js";
-import type { GraphQLContext } from "#resolvers/context.js";
-import eventsApiRouter from "#routes/api/events/index.js";
-import fileRouter from "#routes/api/file/index.js";
-import healthCheckRouter from "#routes/api/healthcheck/index.js";
-import uploadRouter from "#routes/api/upload/index.js";
-=======
 import { expressMiddleware } from "@apollo/server/express4";
 import { ApolloServerPluginDrainHttpServer } from "@apollo/server/plugin/drainHttpServer";
 import { Container } from "@freshgum/typedi";
@@ -53,7 +30,6 @@
 
 const applicationPort = Container.get(applicationPortToken);
 const loggingLevel = Container.get(loggingLevelToken);
->>>>>>> 12f9e49c
 
 const basicLoggingPlugin: ApolloServerPlugin = {
   requestDidStart(requestContext) {
@@ -211,16 +187,10 @@
   Container.get(fileRouter).mount(apiRouter);
   Container.get(uploadRouter).mount(apiRouter);
 
-<<<<<<< HEAD
-  apiRouter.get(
-    "/(.*)",
-    serveStatic(
-=======
   app.use("/api", apiRouter);
 
   const portalIndex = await (
     readFile(
->>>>>>> 12f9e49c
       resolve(
         fileURLToPath(import.meta.resolve("@ukdanceblue/portal/index.html"))
       )
