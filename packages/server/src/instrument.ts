--- conflicted
+++ resolved
@@ -3,11 +3,7 @@
 import { init } from "@sentry/node";
 import { nodeProfilingIntegration } from "@sentry/profiling-node";
 
-<<<<<<< HEAD
-import { isDevelopment } from "#environment";
-=======
 import { isDevelopment } from "#lib/nodeEnv.js";
->>>>>>> 12f9e49c
 import { logger } from "#logging/standardLogging.js";
 
 init({
