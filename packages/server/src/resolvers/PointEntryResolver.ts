--- conflicted
+++ resolved
@@ -23,11 +23,7 @@
   ListPointEntriesArgs,
   ListPointEntriesResponse,
 } from "@ukdanceblue/common";
-<<<<<<< HEAD
-import { ConcreteResult,NotFoundError } from "@ukdanceblue/common/error";
-=======
 import { ConcreteResult, NotFoundError } from "@ukdanceblue/common/error";
->>>>>>> 12f9e49c
 import { Err, None, Ok, Option, Some } from "ts-results-es";
 import {
   Arg,
