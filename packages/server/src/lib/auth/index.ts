<<<<<<< HEAD
=======
import { Container } from "@freshgum/typedi";
>>>>>>> 12f9e49c
import type { JwtPayload, UserData } from "@ukdanceblue/common";
import { AuthSource } from "@ukdanceblue/common";
import type { Request } from "express";
import jsonwebtoken from "jsonwebtoken";
<<<<<<< HEAD
import type { Request } from "koa";

import { jwtSecret } from "#environment";

=======

import { jwtSecretToken } from "#lib/environmentTokens.js";

const jwtSecret = Container.get(jwtSecretToken);
>>>>>>> 12f9e49c
const jwtIssuer = "https://app.danceblue.org";

/**
 * @param payload The payload to check
 * @return Whether the payload is a valid JWT payload
 */
export function isValidJwtPayload(payload: unknown): payload is JwtPayload {
  if (typeof payload !== "object" || payload === null) {
    return false;
  }
  const { sub, auth_source } = payload as Record<keyof JwtPayload, unknown>;
  if (sub !== undefined && typeof sub !== "string") {
    return false;
  }
  if (
    ![...Object.values(AuthSource), "UkyLinkblue"].includes(
      auth_source as AuthSource
    )
  ) {
    return false;
  }
  return true;
}

/**
 * Mints a JWT for the given user data
 *
 * @param user The user data to mint a JWT for
 * @param source The source of the user's authorization
 * @return The JWT, containing the user's authorization data
 */
export function makeUserJwt(user: UserData): string {
  const payload: JwtPayload = {
    auth_source:
      // Handle legacy "UkyLinkblue" auth source, can remove eventually
      (user.authSource as string) === "UkyLinkblue"
        ? AuthSource.LinkBlue
        : user.authSource,
  };

  if (user.userId) {
    payload.sub = user.userId;
  }

  return jsonwebtoken.sign(payload, jwtSecret, {
    issuer: jwtIssuer,
    // TODO: Set expiration
  });
}

/**
 * Parses a JWT into user data
 *
 * @param token The JWT to parse
 * @return The user data contained in the JWT
 */
export function parseUserJwt(token: string): UserData {
  if (!jwtSecret) {
    throw new Error("JWT_SECRET is not set");
  }

  const payload = jsonwebtoken.verify(token, jwtSecret, {
    issuer: jwtIssuer,
  });

  if (!isValidJwtPayload(payload)) {
    throw new Error("Invalid JWT payload");
  }

  const userData: UserData = {
    authSource: payload.auth_source,
  };

  if (payload.sub) {
    userData.userId = payload.sub;
  }

  return userData;
}

/**
 * Parses a JWT from a request
 *
 * @param req The request to parse the JWT from
 * @return The JWT, or undefined if no JWT was found and any error messages
 */
export function tokenFromRequest(
  req: Request
): [string | undefined, "invalid-header" | "not-bearer" | "unknown" | null] {
  try {
    // Prefer cookie
    let jsonWebToken: string | undefined = undefined;
    const cookies = req.cookies as unknown;
    if (
      typeof cookies === "object" &&
      cookies &&
      typeof (cookies as { token: unknown }).token === "string"
    ) {
      jsonWebToken = (cookies as { token: string }).token;
    }

    // Fallback to header
    const authHeader = req.headers.authorization;
    if (authHeader) {
      const headerParts = authHeader.split(" ");
      if (headerParts.length !== 2) {
        return [undefined, "invalid-header"];
      }
      const authType = headerParts[0];
      jsonWebToken = headerParts[1];

      if (authType !== "Bearer") {
        return [undefined, "not-bearer"];
      }
    }

    return [jsonWebToken, null];
  } catch {
    return [undefined, "unknown"];
  }
}

/**
 * Checks the token from a request and returns an message about it's status
 *
 * @param req The request to check the token from
 * @return A message about the status of the token
 */
export function checkTokenFromRequest(
  req: Request
): [
  code: undefined | "invalid_request" | "invalid_token" | "no_auth",
  description: undefined | string,
] {
  const [token, error] = tokenFromRequest(req);
  if (error) {
    let description: string | undefined = undefined;
    switch (error) {
      case "invalid-header": {
        description = "Invalid Authorization header";
        break;
      }
      case "not-bearer": {
        description = "Authorization header must be a Bearer token";
        break;
      }
      default: {
        break;
      }
    }
    return ["invalid_request", description];
  }

  if (!token) {
    return ["no_auth", undefined];
  }

  try {
    parseUserJwt(token);
  } catch (jwtParseError) {
    if (jwtParseError instanceof jsonwebtoken.TokenExpiredError) {
      return ["invalid_token", "Token expired"];
    }
    if (jwtParseError instanceof jsonwebtoken.NotBeforeError) {
      return ["invalid_token", "Token not yet valid"];
    }
    if (jwtParseError instanceof jsonwebtoken.JsonWebTokenError) {
      return ["invalid_token", "Invalid token"];
    }
    return ["invalid_token", "Invalid token"];
  }

  return [undefined, undefined];
}

/**
 * @deprecated Use the export from @ukdanceblue/common instead
 */
export { defaultAuthorization } from "@ukdanceblue/common";<|MERGE_RESOLUTION|>--- conflicted
+++ resolved
@@ -1,22 +1,12 @@
-<<<<<<< HEAD
-=======
 import { Container } from "@freshgum/typedi";
->>>>>>> 12f9e49c
 import type { JwtPayload, UserData } from "@ukdanceblue/common";
 import { AuthSource } from "@ukdanceblue/common";
 import type { Request } from "express";
 import jsonwebtoken from "jsonwebtoken";
-<<<<<<< HEAD
-import type { Request } from "koa";
-
-import { jwtSecret } from "#environment";
-
-=======
 
 import { jwtSecretToken } from "#lib/environmentTokens.js";
 
 const jwtSecret = Container.get(jwtSecretToken);
->>>>>>> 12f9e49c
 const jwtIssuer = "https://app.danceblue.org";
 
 /**
