import { Service } from "@freshgum/typedi";
import type { MarathonYearString } from "@ukdanceblue/common";
import {
  BasicError,
  ConcreteResult,
  HttpError,
  optionOf,
  TimeoutError,
  toBasicError,
} from "@ukdanceblue/common/error";
import { DateTime } from "luxon";
import { Err, Ok } from "ts-results-es";
import { z } from "zod";

<<<<<<< HEAD
import { dbFundsApiKeyToken, dbFundsApiOriginToken } from "#environment";
import { ZodError } from "#error/zod.js";
=======
import { ZodError } from "#error/zod.js";
import {
  dbFundsApiKeyToken,
  dbFundsApiOriginToken,
} from "#lib/environmentTokens.js";
>>>>>>> 12f9e49c

import type {
  FundraisingEntry,
  FundraisingProvider,
  FundraisingTeam,
} from "./FundraisingProvider.js";

const dbFundsFundraisingTeamSchema = z.object({
  DbNum: z.number().int().nonnegative().describe("The team's dbNum"),
  Team: z.string().describe("The name of the team"),
  Active: z.boolean().describe("Whether the team is active"),
  Total: z
    .number()
    .describe(
      "The amount donated in dollars, with two decimal places for cents"
    )
    .nonnegative()
    .multipleOf(0.01, "Must be a whole number of cents"),
});

// Checks for any variation of "n/a" or "na" (case-insensitive)
const isNA = /^n\/?a$/i;

const dbFundsFundraisingEntrySchema = z.object({
  dbnum: z
    .number()
    .describe("The dbNum of the team to which these entries belong")
    .int()
    .nonnegative(),
  name: z
    .string()
    .describe("The name of the team to which these entries belong"),
  entries: z.array(
    z.object({
      donatedBy: z
        .string()
        .describe("The name of the person who donated")
        .transform((v) => (isNA.test(v) || v.length === 0 ? null : v))
        .nullable(),
      donatedTo: z
        .string()
        .describe("The name of the person or team who received the donation")
        .transform((v) => (isNA.test(v) || v.length === 0 ? null : v))
        .nullable(),
      donatedOn: z
        .string()
        .describe("The date and time the donation was made, in Eastern time")
        // Checks for what passes for an ISO date in the DBFunds API
        .transform((v) =>
          DateTime.fromISO(v, {
            zone: "America/New_York",
          })
        )
        .refine((v) => v.isValid, {
          message: "Must be a valid ISO 8601 date",
        }),
      // NOTE: Currently the API sends the amount as a number of cents (i.e. it sends 100.00 for $1.00) even though the total is
      // in dollars (i.e. it sends 1.00 for $1.00). This is a bit inconsistent, but it's not a big deal. We can just convert the
      // amount to dollars when we use it and this has already taken long enough to get going that I don't want to spend time
      // waiting for DBFunds to fix it.
      amount: z
        .number()
        .describe("The amount donated in cents")
        .nonnegative()
        .int(),
    })
  ),
});

function teamTotalPath(year: number | string): string {
  return `/api/report/teamtotals/${year}`;
}

function teamEntriesPath(
  dbNum: number | string,
  year: number | string
): string {
  return `/api/report/teamentries/${dbNum}/${year}`;
}

export type DBFundsFundraisingProviderError =
  | HttpError
  | ZodError
  | BasicError
  | TimeoutError;

@Service([dbFundsApiOriginToken, dbFundsApiKeyToken])
export class DBFundsFundraisingProvider implements FundraisingProvider<number> {
  constructor(
    private readonly dbFundsApiOrigin: string,
    private readonly dbFundsApiKey: string
  ) {}

  private async fetchJson(
    path: string | URL
  ): Promise<ConcreteResult<unknown, DBFundsFundraisingProviderError>> {
    let response: Response;
    let timeout: ReturnType<typeof setTimeout> | undefined = undefined;
    try {
      const url = new URL(path, this.dbFundsApiOrigin);
      const abort = new AbortController();
      timeout = setTimeout(() => {
        abort.abort();
      }, 5000);
      response = await fetch(url, {
        headers: {
          "X-AuthToken": this.dbFundsApiKey,
        },
        signal: abort.signal,
      });
    } catch (error) {
      return Err(
        error instanceof Error && error.name === "AbortError"
          ? new TimeoutError("Fetching data from DbFunds")
          : toBasicError(error)
      );
    } finally {
      clearTimeout(timeout);
    }

    if (!response.ok) {
      return Err<HttpError>(new HttpError(response.status));
    }

    return Ok<unknown>(await response.json());
  }

  async getTeams(
    marathonYear: MarathonYearString
  ): Promise<
    ConcreteResult<FundraisingTeam<number>[], DBFundsFundraisingProviderError>
  > {
    const calendarYear = `20${marathonYear.substring(2)}`;
    const path = teamTotalPath(calendarYear);
    const result = await this.fetchJson(path);
    if (result.isErr()) {
      return result;
    }

    const teams = dbFundsFundraisingTeamSchema.array().safeParse(result.value);
    if (teams.success) {
      return Ok(
        teams.data.map((team) => ({
          name: team.Team,
          active: team.Active,
          identifier: team.DbNum,
          total: team.Total,
        }))
      );
    } else {
      return Err(new ZodError(teams.error));
    }
  }
  async getTeamEntries(
    marathonYear: MarathonYearString,
    dbNum: number
  ): Promise<
    ConcreteResult<FundraisingEntry[], DBFundsFundraisingProviderError>
  > {
    const calendarYear = `20${marathonYear.substring(2)}`;
    const path = teamEntriesPath(dbNum, calendarYear);

    const result = await this.fetchJson(path);
    if (result.isErr()) {
      return result;
    }

    const entries = dbFundsFundraisingEntrySchema.safeParse(result.value);
    if (entries.success) {
      return Ok(
        entries.data.entries.map((entry) => ({
          donatedBy: optionOf(entry.donatedBy),
          donatedTo: optionOf(entry.donatedTo),
          // donatedOn is in Eastern time
          donatedOn: entry.donatedOn,
          // Convert the amount from cents to dollars
          amount: entry.amount / 100,
        }))
      );
    } else {
      return Err(new ZodError(entries.error));
    }
  }
}<|MERGE_RESOLUTION|>--- conflicted
+++ resolved
@@ -12,16 +12,11 @@
 import { Err, Ok } from "ts-results-es";
 import { z } from "zod";
 
-<<<<<<< HEAD
-import { dbFundsApiKeyToken, dbFundsApiOriginToken } from "#environment";
-import { ZodError } from "#error/zod.js";
-=======
 import { ZodError } from "#error/zod.js";
 import {
   dbFundsApiKeyToken,
   dbFundsApiOriginToken,
 } from "#lib/environmentTokens.js";
->>>>>>> 12f9e49c
 
 import type {
   FundraisingEntry,
