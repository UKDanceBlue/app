--- conflicted
+++ resolved
@@ -1,9 +1,3 @@
-<<<<<<< HEAD
-import type winston from "winston";
-import { createLogger, format, transports } from "winston";
-
-import { logDir, loggingLevel } from "#environment";
-=======
 import { Container } from "@freshgum/typedi";
 import type winston from "winston";
 import { createLogger, format, transports } from "winston";
@@ -11,7 +5,6 @@
 import { logDirToken, loggingLevelToken } from "#lib/environmentTokens.js";
 
 import { SyslogLevels } from "./SyslogLevels.js";
->>>>>>> 12f9e49c
 
 const logDir = Container.get(logDirToken);
 const loggingLevel = Container.get(loggingLevelToken);
