import type { IncomingMessage } from "node:http";
<<<<<<< HEAD

import { Container } from "@freshgum/typedi";
import { AuthSource, makeUserData } from "@ukdanceblue/common";
import jsonwebtoken from "jsonwebtoken";
import type { Context } from "koa";
import { DateTime } from "luxon";

import { makeUserJwt } from "#auth/index.js";
import { LoginFlowSessionRepository } from "#repositories/LoginFlowSession.js";
import { personModelToResource } from "#repositories/person/personModelToResource.js";
import { PersonRepository } from "#repositories/person/PersonRepository.js";

import { makeOidcClient } from "./oidcClient.js";
=======

import { Container } from "@freshgum/typedi";
import { AuthSource, makeUserData } from "@ukdanceblue/common";
import type { NextFunction, Request, Response } from "express";
import jsonwebtoken from "jsonwebtoken";
import { DateTime } from "luxon";

import { makeUserJwt } from "#auth/index.js";
import { serveOriginToken } from "#lib/environmentTokens.js";
import { LoginFlowSessionRepository } from "#repositories/LoginFlowSession.js";
import { personModelToResource } from "#repositories/person/personModelToResource.js";
import { PersonRepository } from "#repositories/person/PersonRepository.js";

import { makeOidcClient } from "./oidcClient.js";

const serveOrigin = Container.get(serveOriginToken);
>>>>>>> 12f9e49c

export const oidcCallback = async (
  req: Request,
  res: Response,
  next: NextFunction
): Promise<void> => {
  const oidcClient = await makeOidcClient(req);

  const parameters = oidcClient.callbackParams(
    // This is alright because callbackParams only uses the body and method properties, if this changes, we'll need to do something else
    req as unknown as IncomingMessage
  );
  const flowSessionId = parameters.state;

  if (!flowSessionId) {
    return void res.status(400).send("Missing state parameter");
  }

  let sessionDeleted = false;

  const personRepository = Container.get(PersonRepository);
  const loginFlowSessionRepository = Container.get(LoginFlowSessionRepository);

  try {
    const session =
      await loginFlowSessionRepository.findLoginFlowSessionByUnique({
        uuid: flowSessionId,
      });
    if (!session?.codeVerifier) {
      throw new Error(
        `No ${session == null ? "session" : "codeVerifier"} found`
      );
    }
    // Perform OIDC validation
    const tokenSet = await oidcClient.callback(
      new URL("/api/auth/oidc-callback", serveOrigin).toString(),
      parameters,
      { code_verifier: session.codeVerifier, state: flowSessionId }
    );
    // Destroy the session
    await loginFlowSessionRepository.completeLoginFlow({
      uuid: flowSessionId,
    });
    sessionDeleted = true;
    if (!tokenSet.access_token) {
      throw new Error("Missing access token");
    }
    const { oid: objectId, email } = tokenSet.claims();
    const decodedJwt = jsonwebtoken.decode(tokenSet.access_token, {
      json: true,
    });
    if (!decodedJwt) {
      throw new Error("Error decoding JWT");
    }
    const {
      given_name: firstName,
      family_name: lastName,
      upn: userPrincipalName,
    } = decodedJwt;
    let linkblue: null | string = null;
    if (
      typeof userPrincipalName === "string" &&
      userPrincipalName.endsWith("@uky.edu")
    ) {
      linkblue = userPrincipalName.replace(/@uky\.edu$/, "").toLowerCase();
    }
    if (typeof objectId !== "string") {
      return void res.status(500).send("Missing OID");
    }
    const findPersonForLoginResult = await personRepository.findPersonForLogin(
      [[AuthSource.LinkBlue, objectId]],
      { email, linkblue }
    );

    if (findPersonForLoginResult.isErr()) {
      return void res
        .status(500)
        .send(
          findPersonForLoginResult.error.expose
            ? findPersonForLoginResult.error.message
            : "Error finding person"
        );
    }
    const { currentPerson } = findPersonForLoginResult.value;

    if (
      !currentPerson.authIdPairs.some(
        ({ source, value }) =>
          source === AuthSource.LinkBlue && value === objectId
      )
    ) {
      currentPerson.authIdPairs = [
        ...currentPerson.authIdPairs,
        {
          personId: currentPerson.id,
          source: AuthSource.LinkBlue,
          value: objectId,
        },
      ];
    }
    if (email && currentPerson.email !== email) {
      currentPerson.email = email;
    }
    if (typeof firstName === "string" && typeof lastName === "string") {
      const name = `${firstName} ${lastName}`;
      if (currentPerson.name !== name) {
        currentPerson.name = name;
      }
    }
    if (linkblue && currentPerson.linkblue !== linkblue) {
      currentPerson.linkblue = linkblue.toLowerCase();
    }

    const updatedPerson = await personRepository.updatePerson(
      { id: currentPerson.id },
      {
        name: currentPerson.name,
        email: currentPerson.email,
        linkblue: currentPerson.linkblue?.toLowerCase(),
        authIds: currentPerson.authIdPairs.map((a) => ({
          source: a.source,
          value: a.value,
        })),
      }
    );

    if (updatedPerson.isErr()) {
      return void res.status(500).send("Failed to update database entry");
    }

    const personNode = await personModelToResource(
      updatedPerson.value,
      personRepository
    ).promise;
    if (personNode.isErr()) {
      return void res
        .status(500)
        .send(
          personNode.error.expose
            ? personNode.error.message
            : "Error creating person node"
        );
    }
    const jwt = makeUserJwt(
      makeUserData(personNode.value, AuthSource.LinkBlue)
    );
    let redirectTo = session.redirectToAfterLogin;
    if (session.sendToken) {
      redirectTo = `${redirectTo}?token=${encodeURIComponent(jwt)}`;
    }
    if (session.setCookie) {
      res.cookie("token", jwt, {
        httpOnly: true,
        sameSite: req.secure ? "none" : "lax",
        secure: req.secure,
        expires: DateTime.now().plus({ days: 7 }).toJSDate(),
      });
    }
    return res.redirect(redirectTo);
  } catch (error) {
    next(error);
  } finally {
    if (!sessionDeleted) {
      await loginFlowSessionRepository.completeLoginFlow({
        uuid: flowSessionId,
      });
    }
  }
};<|MERGE_RESOLUTION|>--- conflicted
+++ resolved
@@ -1,19 +1,4 @@
 import type { IncomingMessage } from "node:http";
-<<<<<<< HEAD
-
-import { Container } from "@freshgum/typedi";
-import { AuthSource, makeUserData } from "@ukdanceblue/common";
-import jsonwebtoken from "jsonwebtoken";
-import type { Context } from "koa";
-import { DateTime } from "luxon";
-
-import { makeUserJwt } from "#auth/index.js";
-import { LoginFlowSessionRepository } from "#repositories/LoginFlowSession.js";
-import { personModelToResource } from "#repositories/person/personModelToResource.js";
-import { PersonRepository } from "#repositories/person/PersonRepository.js";
-
-import { makeOidcClient } from "./oidcClient.js";
-=======
 
 import { Container } from "@freshgum/typedi";
 import { AuthSource, makeUserData } from "@ukdanceblue/common";
@@ -30,7 +15,6 @@
 import { makeOidcClient } from "./oidcClient.js";
 
 const serveOrigin = Container.get(serveOriginToken);
->>>>>>> 12f9e49c
 
 export const oidcCallback = async (
   req: Request,
