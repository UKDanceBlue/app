import { Service } from "@freshgum/typedi";
<<<<<<< HEAD
import { koaBody } from "koa-body";
=======
import express from "express";
>>>>>>> 12f9e49c

import { RouterService } from "#routes/RouteService.js";

import { anonymousLogin } from "./anonymous.js";
import { demoLogin } from "./demo.js";
import { login } from "./login.js";
import { oidcCallback } from "./oidcCallback.js";

// TODO: Replace custom OAuth2 + middleware implementation with Passport.js and oauth2orize
// https://www.passportjs.org
// https://github.com/jaredhanson/oauth2orize

@Service([])
export default class AuthRouter extends RouterService {
  constructor() {
    super("/auth");

    this.addGetRoute("/logout", (req, res) => {
      res.clearCookie("token");

      let redirectTo = "/";
      const queryRedirectTo = Array.isArray(req.query.redirectTo)
        ? req.query.redirectTo[0]
        : req.query.redirectTo;
      if (queryRedirectTo && (queryRedirectTo as string).length > 0) {
        redirectTo = queryRedirectTo as string;
      }

      res.redirect(redirectTo);
    });

    this.addPostRoute(
      "/oidc-callback",
      express.urlencoded({ extended: false }),
      oidcCallback
    );

    this.addGetRoute("/login", login);

    this.addGetRoute("/anonymous", anonymousLogin);

    this.addGetRoute("/demo", demoLogin);
  }
}<|MERGE_RESOLUTION|>--- conflicted
+++ resolved
@@ -1,9 +1,5 @@
 import { Service } from "@freshgum/typedi";
-<<<<<<< HEAD
-import { koaBody } from "koa-body";
-=======
 import express from "express";
->>>>>>> 12f9e49c
 
 import { RouterService } from "#routes/RouteService.js";
 
