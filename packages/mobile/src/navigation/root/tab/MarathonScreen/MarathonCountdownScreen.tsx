// import CountdownView from "@common/components/CountdownView/CountdownView";
import CountdownViewNew from "@common/components/CountdownView";
import { useThemeColors } from "@common/customHooks";
<<<<<<< HEAD
import { useMarathonTime } from "@common/hooks/useMarathonTime";
=======
import type { DateTime } from "luxon";
>>>>>>> 194f97c4
import { Text, View } from "native-base";
import type { ImageSourcePropType } from "react-native";
import { ImageBackground, useWindowDimensions } from "react-native";

import CommitteeHoldingSign from "../../../../../assets/svgs/CommitteeHoldingSign";

<<<<<<< HEAD

export const MarathonCountdownScreen = () => {
=======
/**
 * @param params.countdownTo Countdown target in milliseconds
 */
export const MarathonCountdownScreen = ({
  marathonYear,
  marathonStart,
  marathonEnd,
}: {
  marathonYear: string;
  marathonStart: DateTime;
  marathonEnd: DateTime;
}) => {
>>>>>>> 194f97c4
  const { height: screenHeight, width: screenWidth } = useWindowDimensions();
  const { primary } = useThemeColors();
  const { marathonTime } = useMarathonTime();

  const ordinals = ["th", "st", "nd", "rd"]; // s
  const startOrdinal = ordinals[((marathonTime.startTime.day % 100) - 20) % 10]
                    || ordinals[marathonTime.startTime.day % 100]
                    || ordinals[0];
  const endOrdinal = ordinals[((marathonTime.endTime.day % 100) - 20) % 10]
                  || ordinals[marathonTime.endTime.day % 100]
                  || ordinals[0];

  // technically this isn't the best way of doing the date but idrc atm
  const dateString = `${marathonTime.startTime.toFormat('LLLL d')}${startOrdinal} - ${marathonTime.endTime.toFormat('d, yyyy').replace(',', `${endOrdinal},`)}`;

  const timeString = `${marathonTime.startTime.toFormat('h:mm a')} - ${marathonTime.endTime.toFormat('h:mm a')}`;

  return (
    <ImageBackground
      source={
        require("../../../../../assets/bg-geometric/blue.png") as ImageSourcePropType
      }
      resizeMode="cover"
      style={{ width: screenWidth, height: screenHeight, flex: 1 }}
    >
      <View flex={1} marginBottom="4">
        <Text
          textAlign="center"
          color="secondary.400"
          fontFamily="headingBold"
          fontSize="3xl"
          bg={`${primary[600]}BD`}
          marginTop="4"
          marginBottom={"4"}
          style={{
            textShadowColor: "secondary.300",
            textShadowOffset: { width: 2, height: 1.5 },
            textShadowRadius: 1,
          }}
        >
          {`Countdown 'til ${marathonYear}`}
        </Text>
<<<<<<< HEAD
        <CountdownViewNew endTime={marathonTime.startTime.toMillis()} />
=======
        <CountdownView endTime={marathonStart.toMillis()} />
>>>>>>> 194f97c4
      </View>
      <View flex={2}>
        <CommitteeHoldingSign color="#fff" />
      </View>
      <View flex={0.6}>
        <Text
          textAlign="center"
          color="secondary.400"
          fontFamily="headingBold"
          fontSize="3xl"
          bg={`${primary[600]}BD`}
          style={{
            textShadowColor: "secondary.300",
            textShadowOffset: { width: 2, height: 1.5 },
            textShadowRadius: 1,
          }}
        >
<<<<<<< HEAD
          {dateString}
=======
          {`${marathonStart.toFormat("MMMM d")} - ${marathonEnd.toFormat(
            "MMMM d, yyyy"
          )}`}
>>>>>>> 194f97c4
        </Text>
        <Text
          textAlign="center"
          color="secondary.400"
          fontFamily="body"
          fontSize="2xl"
          bg={`${primary[600]}BD`}
        >
<<<<<<< HEAD
          {timeString}
=======
          {`${marathonStart.toFormat("h:mm a")} - ${marathonEnd.toFormat(
            "h:mm a"
          )}`}
>>>>>>> 194f97c4
        </Text>
      </View>
    </ImageBackground>
  );
};<|MERGE_RESOLUTION|>--- conflicted
+++ resolved
@@ -1,34 +1,15 @@
 // import CountdownView from "@common/components/CountdownView/CountdownView";
 import CountdownViewNew from "@common/components/CountdownView";
 import { useThemeColors } from "@common/customHooks";
-<<<<<<< HEAD
 import { useMarathonTime } from "@common/hooks/useMarathonTime";
-=======
-import type { DateTime } from "luxon";
->>>>>>> 194f97c4
 import { Text, View } from "native-base";
 import type { ImageSourcePropType } from "react-native";
 import { ImageBackground, useWindowDimensions } from "react-native";
 
 import CommitteeHoldingSign from "../../../../../assets/svgs/CommitteeHoldingSign";
 
-<<<<<<< HEAD
 
 export const MarathonCountdownScreen = () => {
-=======
-/**
- * @param params.countdownTo Countdown target in milliseconds
- */
-export const MarathonCountdownScreen = ({
-  marathonYear,
-  marathonStart,
-  marathonEnd,
-}: {
-  marathonYear: string;
-  marathonStart: DateTime;
-  marathonEnd: DateTime;
-}) => {
->>>>>>> 194f97c4
   const { height: screenHeight, width: screenWidth } = useWindowDimensions();
   const { primary } = useThemeColors();
   const { marathonTime } = useMarathonTime();
@@ -69,13 +50,9 @@
             textShadowRadius: 1,
           }}
         >
-          {`Countdown 'til ${marathonYear}`}
+          {"Countdown 'til Marathon"}
         </Text>
-<<<<<<< HEAD
         <CountdownViewNew endTime={marathonTime.startTime.toMillis()} />
-=======
-        <CountdownView endTime={marathonStart.toMillis()} />
->>>>>>> 194f97c4
       </View>
       <View flex={2}>
         <CommitteeHoldingSign color="#fff" />
@@ -93,13 +70,7 @@
             textShadowRadius: 1,
           }}
         >
-<<<<<<< HEAD
           {dateString}
-=======
-          {`${marathonStart.toFormat("MMMM d")} - ${marathonEnd.toFormat(
-            "MMMM d, yyyy"
-          )}`}
->>>>>>> 194f97c4
         </Text>
         <Text
           textAlign="center"
@@ -108,13 +79,7 @@
           fontSize="2xl"
           bg={`${primary[600]}BD`}
         >
-<<<<<<< HEAD
           {timeString}
-=======
-          {`${marathonStart.toFormat("h:mm a")} - ${marathonEnd.toFormat(
-            "h:mm a"
-          )}`}
->>>>>>> 194f97c4
         </Text>
       </View>
     </ImageBackground>
