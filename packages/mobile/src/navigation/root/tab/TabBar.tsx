import { useTabBarConfig } from "@common/hooks/useTabBarConfig";
import { createBottomTabNavigator } from "@react-navigation/bottom-tabs";
import type { RouteProp } from "@react-navigation/native";
import type { NativeStackNavigationProp } from "@react-navigation/native-stack";
import type { ReactElement } from "react";
import { useEffect, useState } from "react";

import type {
  RootStackParamList,
  TabNavigatorParamList,
} from "../../../types/navigationTypes";
import HeaderIcons from "../../HeaderIcons";

import { DBHeaderText } from "./DBHeaderText";
import DBMomentsScreen from "./DBMoments";
import EventListScreen from "./EventListScreen";
import ExplorerScreen from "./ExplorerScreen";
import HomeScreen from "./HomeScreen";
import InfoScreen from "./InfoScreen";
import MarathonScreen from "./MarathonScreen";
import MoraleCup from "./MoraleCup";
import TabBarComponent from "./TabBarComponent";
import SpiritScreen from "./spirit/SpiritStack";

const Tabs = createBottomTabNavigator<TabNavigatorParamList>();

export const possibleTabs = {
  Home: <Tabs.Screen key="Home" name="Home" component={HomeScreen} />,
  Events: (
    <Tabs.Screen key="Events" name="Events" component={EventListScreen} />
  ),
  Explorer: (
    <Tabs.Screen key="Explore" name="Explore" component={ExplorerScreen} />
  ),
  Teams: <Tabs.Screen key="Spirit" name="Teams" component={SpiritScreen} />,
  Marathon: (
    <Tabs.Screen
      key="MarathonScreen"
      name="Marathon"
      component={MarathonScreen}
    />
  ),
  DBMoments: (
    <Tabs.Screen
      key="DBMoments"
      name="DB Moments"
      component={DBMomentsScreen}
    />
  ),
  MoraleCup: (
    <Tabs.Screen key="MoraleCup" name="Morale Cup" component={MoraleCup} />
  ),
  Info: <Tabs.Screen key="Info" name="Info" component={InfoScreen} />,
} as const;

const TabBar = () => {
  const {
    tabConfigLoading,
    shownTabs: allEnabledScreens,
    fancyTab,
    forceAll,
  } = useTabBarConfig();

  const [currentTabs, setCurrentTabs] = useState<ReactElement[]>([]);

  useEffect(() => {
    if (!tabConfigLoading) {
<<<<<<< HEAD
      let tempCurrentTabs = [];
=======
      if (forceAll) {
        setCurrentTabs(Object.values(possibleTabs));
        return;
      } else if (allEnabledScreens.length === 0) {
        setCurrentTabs([possibleTabs.Home]);
        return;
      } else {
        let tempCurrentTabs = [];
>>>>>>> 4f25d628

        const enabledScreens = allEnabledScreens.filter(
          (screen) => screen !== fancyTab
        );

        for (let i = 0; i < enabledScreens.length; i++) {
          if (enabledScreens[i] !== fancyTab) {
            tempCurrentTabs.push(
              possibleTabs[enabledScreens[i] as keyof typeof possibleTabs]
            );
          }
        }

        // if there is a fancy tab, add it to the middle
        if (fancyTab != null) {
          const middleIndex = Math.floor(tempCurrentTabs.length / 2);
          const fancyTabElement =
            possibleTabs[fancyTab as keyof typeof possibleTabs];
          const firstHalf = tempCurrentTabs.slice(0, middleIndex);
          const secondHalf = tempCurrentTabs.slice(middleIndex);
          tempCurrentTabs = [...firstHalf, fancyTabElement, ...secondHalf];
        }

        setCurrentTabs(tempCurrentTabs);
        // log(
        //   `Config loaded, setting current tabs to ${JSON.stringify({
        //     currentTabs: tempCurrentTabs,
        //   })}`
        // );
      }
    }
  }, [allEnabledScreens, fancyTab, forceAll, tabConfigLoading]);

  return (
    <Tabs.Navigator
      screenOptions={({
        navigation,
      }: {
        navigation: NativeStackNavigationProp<RootStackParamList>;
        route: RouteProp<TabNavigatorParamList>;
      }) => ({
        // tabBarBackground: () => (
        //   <Image
        //     source={require("../../../../assets/screens/navigation/standardBG.png") as ImageSourcePropType}
        //     alt="Navigation Background Image"
        //     width={width}
        //     height={130}/>
        // ),
        headerLeft: DBHeaderText,
        headerTitle: () => null,
        headerRight: () => <HeaderIcons navigation={navigation} />,
        headerStyle: [
          {
            borderBottomWidth: 1.5,
            borderBottomColor: "#0032A0",
            borderStyle: "solid",
            shadowOffset: {
              width: 0,
              height: -5,
            },
            shadowRadius: 5,
            shadowOpacity: 0.5,
            shadowColor: "#0032A0",
          },
          null,
        ],
      })}
      tabBar={(props) => <TabBarComponent {...props} fancyTab={fancyTab} />}
    >
      {!tabConfigLoading && currentTabs.length > 0
        ? currentTabs
        : [possibleTabs.Home]}
    </Tabs.Navigator>
  );
};

export default TabBar;<|MERGE_RESOLUTION|>--- conflicted
+++ resolved
@@ -65,9 +65,6 @@
 
   useEffect(() => {
     if (!tabConfigLoading) {
-<<<<<<< HEAD
-      let tempCurrentTabs = [];
-=======
       if (forceAll) {
         setCurrentTabs(Object.values(possibleTabs));
         return;
@@ -76,7 +73,6 @@
         return;
       } else {
         let tempCurrentTabs = [];
->>>>>>> 4f25d628
 
         const enabledScreens = allEnabledScreens.filter(
           (screen) => screen !== fancyTab
