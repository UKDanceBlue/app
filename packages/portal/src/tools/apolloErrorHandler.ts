import type { ApiError } from "@ukdanceblue/common";
<<<<<<< HEAD
import { isLegacyErrorCode,LegacyErrorCode } from "@ukdanceblue/common";
import type { TypeOpen } from "antd/es/message/interface";
import type { ModalFunc } from "antd/es/modal/confirm";
import type { NotificationInstance } from "antd/es/notification/interface";
=======
import { isLegacyErrorCode, LegacyErrorCode } from "@ukdanceblue/common";
import type { TypeOpen } from "antd/es/message/interface.js";
import type { ModalFunc } from "antd/es/modal/confirm.js";
import type { NotificationInstance } from "antd/es/notification/interface.js";
>>>>>>> 12f9e49c
import { CombinedError } from "urql";

export type ExtendedApiError = ApiError;

export function extractServerError(error: CombinedError): ExtendedApiError[] {
  const apiErrors: ExtendedApiError[] = [];

  for (const graphQLError of error.graphQLErrors) {
    const apiError: ExtendedApiError = {
      message: graphQLError.message,
      code: LegacyErrorCode.Unknown,
    };

    if (isLegacyErrorCode(graphQLError.extensions.code)) {
      apiError.code = graphQLError.extensions.code;
    }

    // if (Array.isArray(graphQLError.extensions.stacktrace)) {
    //   apiError.cause = graphQLError.extensions.stacktrace.map(String);
    // }

    if (typeof graphQLError.extensions.details === "string") {
      apiError.details = graphQLError.extensions.details;
    }

    if (typeof graphQLError.extensions.explanation === "string") {
      apiError.explanation = graphQLError.extensions.explanation;
    }

    if (graphQLError.extensions.cause) {
      apiError.cause = JSON.stringify(graphQLError.extensions.cause);
    }

    apiErrors.push(apiError);
  }

  if (error.networkError) {
    const apiError: ExtendedApiError = {
      message: error.networkError.message,
      code: LegacyErrorCode.Unknown,
      cause: error.networkError,
    };

    if ("bodyText" in error.networkError) {
      apiError.explanation = `Error Name: ${error.networkError.name}`;
    } else if ("result" in error.networkError) {
      apiError.explanation = `Error Name: ${error.networkError.name}`;
      if (
        typeof error.networkError.result === "object" &&
        error.networkError.result !== null &&
        "errors" in error.networkError.result &&
        Array.isArray(error.networkError.result.errors) &&
        error.networkError.result.errors.every(
          (e) => typeof e === "object" && e !== null
        )
      ) {
        const { errors } = error.networkError.result;
        for (const maybeAnApiError of errors) {
          console.error("maybeAnApiError", maybeAnApiError);
        }
      } else {
        console.error("error.networkError.result", error.networkError.result);
      }
    } else {
      console.error("error.networkError", error.networkError);
    }

    apiErrors.push(apiError);
  }

  if (apiErrors.length === 0) {
    apiErrors.push({
      message: error.message,
      code: LegacyErrorCode.Unknown,
      cause: error,
    });
  }

  return apiErrors;
}

export function handleUnknownError(
  error: unknown,
  options: {
    message?: TypeOpen;
    notification?: NotificationInstance["error"];
    modal?: ModalFunc;
    onClose?: () => void;
  }
) {
  if (error instanceof CombinedError) {
    const apiErrors = extractServerError(error);
    for (const apiError of apiErrors) {
      handleApiError(apiError, options);
    }
    return;
  }

  const apiError: ApiError = {
    message: "An unknown error occurred.",
    code: LegacyErrorCode.Unknown,
    cause: error,
  };

  if (typeof error === "string") {
    apiError.message = error;
  } else if (error instanceof Error) {
    apiError.message = error.message;
  } else if (typeof error === "object" && error !== null) {
    apiError.message = JSON.stringify(error);
  } else {
    apiError.message = String(error);
  }

  handleApiError(apiError, options);
}

/**
 * Handle an API error by displaying a notification, message, or modal.
 *
 * @param error The API error to handle.
 * @param options.message An Ant Design message instance.
 * @param options.notification An Ant Design notification instance.
 * @param options.modal An Ant Design modal instance.
 * @param options.onClose A callback to run when the notification or modal is closed or cancelled.
 */
export function handleApiError(
  error: ApiError,
  options: {
    message?: TypeOpen;
    notification?: NotificationInstance["error"];
    modal?: ModalFunc;
    onClose?: () => void;
  }
) {
  console.error(error);

  if (options.message) {
    void options.message(error.explanation ?? error.message).then(() => {
      options.onClose?.();
    });
  }

  if (options.modal) {
    options.modal({
      title: error.message,
      content: error.explanation,
      afterClose() {
        options.onClose?.();
      },
    });
  }

  if (options.notification) {
    options.notification({
      message: error.message,
      description: error.explanation,
      onClose() {
        options.onClose?.();
      },
    });
  }
}<|MERGE_RESOLUTION|>--- conflicted
+++ resolved
@@ -1,15 +1,8 @@
 import type { ApiError } from "@ukdanceblue/common";
-<<<<<<< HEAD
-import { isLegacyErrorCode,LegacyErrorCode } from "@ukdanceblue/common";
-import type { TypeOpen } from "antd/es/message/interface";
-import type { ModalFunc } from "antd/es/modal/confirm";
-import type { NotificationInstance } from "antd/es/notification/interface";
-=======
 import { isLegacyErrorCode, LegacyErrorCode } from "@ukdanceblue/common";
 import type { TypeOpen } from "antd/es/message/interface.js";
 import type { ModalFunc } from "antd/es/modal/confirm.js";
 import type { NotificationInstance } from "antd/es/notification/interface.js";
->>>>>>> 12f9e49c
 import { CombinedError } from "urql";
 
 export type ExtendedApiError = ApiError;
