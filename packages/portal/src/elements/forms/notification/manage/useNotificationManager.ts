import type { DateTime } from "luxon";
import { useMutation } from "urql";

<<<<<<< HEAD
import { useQueryStatusWatcher } from "#hooks/useQueryStatusWatcher";
=======
import { useQueryStatusWatcher } from "#hooks/useQueryStatusWatcher.js";
>>>>>>> 12f9e49c

import {
  cancelNotificationScheduleDocument,
  deleteNotificationDocument,
  scheduleNotificationDocument,
  sendNotificationDocument,
<<<<<<< HEAD
} from "./NotificationManagerGQL";
=======
} from "./NotificationManagerGQL.js";
>>>>>>> 12f9e49c

export const useNotificationManagerForm = ({
  uuid,
}: {
  uuid?: string | null | undefined;
}) => {
  const [
    { fetching: cancelFetching, error: cancelError },
    cancelNotificationSchedule,
  ] = useMutation(cancelNotificationScheduleDocument);
  const [{ fetching: deleteFetching, error: deleteError }, deleteNotification] =
    useMutation(deleteNotificationDocument);
  const [
    { fetching: scheduleFetching, error: scheduleError },
    scheduleNotification,
  ] = useMutation(scheduleNotificationDocument);
  const [{ fetching: sendFetching, error: sendError }, sendNotification] =
    useMutation(sendNotificationDocument);

  useQueryStatusWatcher({
    error: cancelError,
    fetching: cancelFetching,
    loadingMessage: "Cancelling notification...",
  });
  useQueryStatusWatcher({
    error: deleteError,
    fetching: deleteFetching,
    loadingMessage: "Deleting notification...",
  });
  useQueryStatusWatcher({
    error: scheduleError,
    fetching: scheduleFetching,
    loadingMessage: "Scheduling notification...",
  });
  useQueryStatusWatcher({
    error: sendError,
    fetching: sendFetching,
    loadingMessage: "Sending notification...",
  });

  return uuid
    ? {
        sendNotification: () => sendNotification({ uuid }),
        scheduleNotification: (sendAt: DateTime) => {
          const sendAtISO = sendAt.toISO();
          if (!sendAtISO) {
            throw new Error("Invalid sendAt date");
          }
          return scheduleNotification({ uuid, sendAt: sendAtISO });
        },
        cancelNotificationSchedule: () => cancelNotificationSchedule({ uuid }),
        deleteNotification: (force = false) =>
          deleteNotification({ uuid, force }),
      }
    : undefined;
};<|MERGE_RESOLUTION|>--- conflicted
+++ resolved
@@ -1,22 +1,14 @@
 import type { DateTime } from "luxon";
 import { useMutation } from "urql";
 
-<<<<<<< HEAD
-import { useQueryStatusWatcher } from "#hooks/useQueryStatusWatcher";
-=======
 import { useQueryStatusWatcher } from "#hooks/useQueryStatusWatcher.js";
->>>>>>> 12f9e49c
 
 import {
   cancelNotificationScheduleDocument,
   deleteNotificationDocument,
   scheduleNotificationDocument,
   sendNotificationDocument,
-<<<<<<< HEAD
-} from "./NotificationManagerGQL";
-=======
 } from "./NotificationManagerGQL.js";
->>>>>>> 12f9e49c
 
 export const useNotificationManagerForm = ({
   uuid,
