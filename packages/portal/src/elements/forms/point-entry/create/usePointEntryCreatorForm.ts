import { useForm } from "@tanstack/react-form";
import { useMutation } from "urql";

import type { CreatePointEntryInput } from "#graphql/graphql.js";
<<<<<<< HEAD
import { useQueryStatusWatcher } from "#hooks/useQueryStatusWatcher";
=======
import { useQueryStatusWatcher } from "#hooks/useQueryStatusWatcher.js";
>>>>>>> 12f9e49c

import {
  createPointEntryAndAssignDocument,
  createPointEntryDocument,
<<<<<<< HEAD
} from "./PointEntryCreatorGQL";
=======
} from "./PointEntryCreatorGQL.js";
>>>>>>> 12f9e49c

export function usePointEntryCreatorForm({
  teamUuid,
  onReset,
}: {
  teamUuid: string;
  onReset: () => void;
}) {
  // Form
  const [
    { fetching: createPointEntryFetching, error: createPointEntryError },
    createPointEntry,
  ] = useMutation(createPointEntryDocument);
  useQueryStatusWatcher({
    error: createPointEntryError,
    fetching: createPointEntryFetching,
    loadingMessage: "Saving point entry...",
  });

  const [
    {
      fetching: createPointEntryAndAssignFetching,
      error: createPointEntryAndAssignError,
    },
    createPointEntryAndAssign,
  ] = useMutation(createPointEntryAndAssignDocument);
  useQueryStatusWatcher({
    error: createPointEntryAndAssignError,
    fetching: createPointEntryAndAssignFetching,
    loadingMessage: "Saving point entry...",
  });

  const Form = useForm<
    Omit<CreatePointEntryInput, "teamUuid"> & { shouldAddToTeam: boolean }
  >({
    defaultValues: {
      points: 0,
      shouldAddToTeam: false,
    },
    onSubmit: async ({ value: values, formApi }) => {
      if (values.shouldAddToTeam && values.personFromUuid) {
        await createPointEntryAndAssign({
          input: {
            points: values.points,
            teamUuid,
            comment: values.comment ?? null,
            personFromUuid: values.personFromUuid ?? null,
            opportunityUuid: values.opportunityUuid ?? null,
          },
          person: values.personFromUuid,
          team: teamUuid,
        });
      } else {
        await createPointEntry({
          input: {
            points: values.points,
            teamUuid,
            comment: values.comment ?? null,
            personFromUuid: values.personFromUuid ?? null,
            opportunityUuid: values.opportunityUuid ?? null,
          },
        });
      }
      formApi.reset();
      onReset();
    },
  });

  return { formApi: Form };
}<|MERGE_RESOLUTION|>--- conflicted
+++ resolved
@@ -2,20 +2,12 @@
 import { useMutation } from "urql";
 
 import type { CreatePointEntryInput } from "#graphql/graphql.js";
-<<<<<<< HEAD
-import { useQueryStatusWatcher } from "#hooks/useQueryStatusWatcher";
-=======
 import { useQueryStatusWatcher } from "#hooks/useQueryStatusWatcher.js";
->>>>>>> 12f9e49c
 
 import {
   createPointEntryAndAssignDocument,
   createPointEntryDocument,
-<<<<<<< HEAD
-} from "./PointEntryCreatorGQL";
-=======
 } from "./PointEntryCreatorGQL.js";
->>>>>>> 12f9e49c
 
 export function usePointEntryCreatorForm({
   teamUuid,
