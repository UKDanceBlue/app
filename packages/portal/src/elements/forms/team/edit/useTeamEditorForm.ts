--- conflicted
+++ resolved
@@ -5,15 +5,9 @@
 import { type SetTeamInput } from "#graphql/graphql.js";
 import type { DocumentType, FragmentType } from "#graphql/index.js";
 import { getFragmentData } from "#graphql/index.js";
-<<<<<<< HEAD
-import { useQueryStatusWatcher } from "#hooks/useQueryStatusWatcher";
-
-import { teamEditorDocument,TeamEditorFragment } from "./TeamEditorGQL";
-=======
 import { useQueryStatusWatcher } from "#hooks/useQueryStatusWatcher.js";
 
 import { teamEditorDocument, TeamEditorFragment } from "./TeamEditorGQL.js";
->>>>>>> 12f9e49c
 
 export function useTeamEditorForm(
   teamFragment: FragmentType<typeof TeamEditorFragment> | undefined,
