--- conflicted
+++ resolved
@@ -9,11 +9,7 @@
   roleToAccessLevel,
 } from "@ukdanceblue/common";
 import { useMemo } from "react";
-<<<<<<< HEAD
-import type { Client, OperationResult} from "urql";
-=======
 import type { Client, OperationResult } from "urql";
->>>>>>> 12f9e49c
 import { useQuery } from "urql";
 
 import type { LoginStateQuery } from "#graphql/graphql.js";
