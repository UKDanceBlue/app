import { useLocation } from "@tanstack/react-router";
import { App } from "antd";
<<<<<<< HEAD
import type { MessageType } from "antd/es/message/interface";
=======
import type { MessageType } from "antd/es/message/interface.js";
>>>>>>> 12f9e49c
import { useCallback, useEffect, useRef } from "react";
import type { CombinedError } from "urql";

import {
  extractServerError,
  handleApiError,
} from "../tools/apolloErrorHandler.js";

// const MAX_ALLOWED_ERROR_MS = 500;
const MAX_ALLOWED_LOADING_MS = 5000;

export function useQueryStatusWatcher({
  error,
  fetching,
  loadingMessage,
}: {
  error?: CombinedError | undefined;
  fetching?: boolean | undefined;
  loadingMessage?: string | (() => string) | undefined;
}): { resetWatcher: () => void } {
  const antApp = App.useApp();
  const { pathname } = useLocation();
  const lastPathname = useRef(pathname);

  const networkLoadingTimer = useRef<ReturnType<typeof setTimeout> | null>(
    null
  );
  const networkLoadingMessageHandle = useRef<MessageType | null>(null);
  const loadingMessageHandle = useRef<MessageType | null>(null);

  useEffect(() => {
    if (error) {
      for (const err of extractServerError(error))
        handleApiError(err, { message: antApp.message.error });
    }
  }, [antApp.message, error]);

  useEffect(() => {
    if (fetching && !networkLoadingTimer.current) {
      networkLoadingMessageHandle.current?.();
      networkLoadingTimer.current = setTimeout(() => {
        networkLoadingMessageHandle.current = antApp.message.warning(
          "Looks like something is taking a while, is there a network issue?"
        );
      }, MAX_ALLOWED_LOADING_MS);
    } else if (!fetching) {
      networkLoadingMessageHandle.current?.();
      if (networkLoadingTimer.current) {
        clearTimeout(networkLoadingTimer.current);
        networkLoadingTimer.current = null;
      }
    }
  }, [antApp.message, fetching]);

  useEffect(() => {
    if (fetching && !loadingMessageHandle.current) {
      let message: string;
      if (typeof loadingMessage === "string") {
        message = loadingMessage;
      } else if (typeof loadingMessage === "function") {
        message = loadingMessage();
      } else {
        message = "Loading...";
      }
      loadingMessageHandle.current = antApp.message.loading(message);
    } else if (!fetching && loadingMessageHandle.current) {
      loadingMessageHandle.current();
      loadingMessageHandle.current = null;
    }
  });

  const resetWatcher = useCallback(() => {
    if (networkLoadingTimer.current) {
      clearTimeout(networkLoadingTimer.current);
      networkLoadingTimer.current = null;
    }
    networkLoadingMessageHandle.current?.();
    loadingMessageHandle.current?.();
  }, []);

  // Sorta hacky way to reset the watcher when we navigate to a new page.
  useEffect(() => {
    return () => {
      if (lastPathname.current !== pathname) {
        resetWatcher();
        lastPathname.current = pathname;
      }
    };
  }, [pathname, resetWatcher]);

  return {
    resetWatcher,
  };
}<|MERGE_RESOLUTION|>--- conflicted
+++ resolved
@@ -1,10 +1,6 @@
 import { useLocation } from "@tanstack/react-router";
 import { App } from "antd";
-<<<<<<< HEAD
-import type { MessageType } from "antd/es/message/interface";
-=======
 import type { MessageType } from "antd/es/message/interface.js";
->>>>>>> 12f9e49c
 import { useCallback, useEffect, useRef } from "react";
 import type { CombinedError } from "urql";
 
