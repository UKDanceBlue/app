--- conflicted
+++ resolved
@@ -1049,11 +1049,7 @@
   readonly deleteFundraisingAssignment: FundraisingAssignmentNode;
   readonly deleteImage: DeleteImageResponse;
   readonly deleteMarathon: MarathonNode;
-<<<<<<< HEAD
-  readonly deleteMarathonHour: Scalars["Void"]["output"];
-=======
   readonly deleteMarathonHour: Scalars['Void']['output'];
->>>>>>> 4bc602f6
   readonly deleteNotification: DeleteNotificationResponse;
   readonly deletePerson: PersonNode;
   readonly deletePointEntry: DeletePointEntryResponse;
@@ -1312,15 +1308,8 @@
 export type NotificationAudienceInput = {
   readonly all?: InputMaybe<Scalars["Boolean"]["input"]>;
   readonly memberOfTeamType?: InputMaybe<TeamType>;
-<<<<<<< HEAD
-  readonly memberOfTeams?: InputMaybe<
-    ReadonlyArray<Scalars["GlobalId"]["input"]>
-  >;
-  readonly users?: InputMaybe<ReadonlyArray<Scalars["GlobalId"]["input"]>>;
-=======
   readonly memberOfTeams?: InputMaybe<ReadonlyArray<Scalars['GlobalId']['input']>>;
   readonly users?: InputMaybe<ReadonlyArray<Scalars['GlobalId']['input']>>;
->>>>>>> 4bc602f6
 };
 
 /** The number of delivery issues for a notification, broken down by type. */
@@ -2386,26 +2375,8 @@
   search: Scalars["String"]["input"];
 }>;
 
-<<<<<<< HEAD
-export type PersonSearchQuery = {
-  readonly __typename?: "Query";
-  readonly searchPeopleByName: ReadonlyArray<{
-    readonly __typename?: "PersonNode";
-    readonly id: string;
-    readonly name?: string | null;
-    readonly linkblue?: string | null;
-  }>;
-  readonly personByLinkBlue?: {
-    readonly __typename?: "PersonNode";
-    readonly id: string;
-    readonly name?: string | null;
-    readonly linkblue?: string | null;
-  } | null;
-};
-=======
 
 export type PersonSearchQuery = { readonly __typename?: 'Query', readonly searchPeopleByName: ReadonlyArray<{ readonly __typename?: 'PersonNode', readonly id: string, readonly name?: string | null, readonly linkblue?: string | null }>, readonly personByLinkBlue?: { readonly __typename?: 'PersonNode', readonly id: string, readonly name?: string | null, readonly linkblue?: string | null } | null };
->>>>>>> 4bc602f6
 
 export type DeletePointEntryMutationVariables = Exact<{
   uuid: Scalars["GlobalId"]["input"];
@@ -2754,19 +2725,8 @@
   linkBlue: Scalars["String"]["input"];
 }>;
 
-<<<<<<< HEAD
-export type GetPersonByLinkBlueQuery = {
-  readonly __typename?: "Query";
-  readonly personByLinkBlue?: {
-    readonly __typename?: "PersonNode";
-    readonly id: string;
-    readonly name?: string | null;
-  } | null;
-};
-=======
 
 export type GetPersonByLinkBlueQuery = { readonly __typename?: 'Query', readonly personByLinkBlue?: { readonly __typename?: 'PersonNode', readonly id: string, readonly name?: string | null } | null };
->>>>>>> 4bc602f6
 
 export type SearchPersonByNameQueryVariables = Exact<{
   name: Scalars["String"]["input"];
@@ -3180,7 +3140,6 @@
   >;
 }>;
 
-<<<<<<< HEAD
 export type NotificationsTableQueryQuery = {
   readonly __typename?: "Query";
   readonly notifications: {
@@ -3281,32 +3240,9 @@
   }>;
 } & { " $fragmentName"?: "PersonViewerFragmentFragment" };
 
-export type TeamViewerFragmentFragment = {
-  readonly __typename?: "TeamNode";
-  readonly id: string;
-  readonly name: string;
-  readonly legacyStatus: TeamLegacyStatus;
-  readonly totalPoints: number;
-  readonly fundraisingTotalAmount?: number | null;
-  readonly type: TeamType;
-  readonly marathon: {
-    readonly __typename?: "MarathonNode";
-    readonly id: string;
-    readonly year: string;
-  };
-  readonly members: ReadonlyArray<{
-    readonly __typename?: "MembershipNode";
-    readonly position: MembershipPositionType;
-    readonly person: {
-      readonly __typename?: "PersonNode";
-      readonly id: string;
-      readonly name?: string | null;
-      readonly linkblue?: string | null;
-    };
-  }>;
-} & { " $fragmentName"?: "TeamViewerFragmentFragment" };
-
-export type LoginStateQueryVariables = Exact<{ [key: string]: never }>;
+export type PersonViewerFragmentFragment = { readonly __typename?: 'PersonNode', readonly id: string, readonly name?: string | null, readonly linkblue?: string | null, readonly email: string, readonly dbRole: DbRole, readonly teams: ReadonlyArray<{ readonly __typename?: 'MembershipNode', readonly position: MembershipPositionType, readonly committeeRole?: CommitteeRole | null, readonly team: { readonly __typename?: 'TeamNode', readonly id: string, readonly name: string, readonly committeeIdentifier?: CommitteeIdentifier | null, readonly marathon: { readonly __typename?: 'MarathonNode', readonly year: string } } }> } & { ' $fragmentName'?: 'PersonViewerFragmentFragment' };
+
+export type TeamViewerFragmentFragment = { readonly __typename?: 'TeamNode', readonly id: string, readonly name: string, readonly legacyStatus: TeamLegacyStatus, readonly totalPoints: number, readonly type: TeamType, readonly marathon: { readonly __typename?: 'MarathonNode', readonly id: string, readonly year: string }, readonly members: ReadonlyArray<{ readonly __typename?: 'MembershipNode', readonly position: MembershipPositionType, readonly person: { readonly __typename?: 'PersonNode', readonly id: string, readonly name?: string | null, readonly linkblue?: string | null } }> } & { ' $fragmentName'?: 'TeamViewerFragmentFragment' };
 
 export type LoginStateQuery = {
   readonly __typename?: "Query";
@@ -3328,33 +3264,6 @@
   readonly __typename?: "Query";
   readonly auditLog: string;
 };
-=======
-
-export type NotificationsTableQueryQuery = { readonly __typename?: 'Query', readonly notifications: { readonly __typename?: 'ListNotificationsResponse', readonly page: number, readonly pageSize: number, readonly total: number, readonly data: ReadonlyArray<(
-      { readonly __typename?: 'NotificationNode' }
-      & { ' $fragmentRefs'?: { 'NotificationsTableFragmentFragment': NotificationsTableFragmentFragment } }
-    )> } };
-
-export type PointEntryTableFragmentFragment = { readonly __typename?: 'PointEntryNode', readonly id: string, readonly points: number, readonly comment?: string | null, readonly personFrom?: { readonly __typename?: 'PersonNode', readonly name?: string | null, readonly linkblue?: string | null } | null, readonly pointOpportunity?: { readonly __typename?: 'PointOpportunityNode', readonly name: string, readonly opportunityDate?: Date | string | null } | null } & { ' $fragmentName'?: 'PointEntryTableFragmentFragment' };
-
-export type EventViewerFragmentFragment = { readonly __typename?: 'EventNode', readonly id: string, readonly title: string, readonly summary?: string | null, readonly description?: string | null, readonly location?: string | null, readonly createdAt?: Date | string | null, readonly updatedAt?: Date | string | null, readonly occurrences: ReadonlyArray<{ readonly __typename?: 'EventOccurrenceNode', readonly fullDay: boolean, readonly interval: { readonly __typename?: 'IntervalISO', readonly start: Date | string, readonly end: Date | string } }>, readonly images: ReadonlyArray<{ readonly __typename?: 'ImageNode', readonly url?: URL | string | null, readonly width: number, readonly height: number, readonly thumbHash?: string | null, readonly alt?: string | null }> } & { ' $fragmentName'?: 'EventViewerFragmentFragment' };
-
-export type MarathonViewerFragmentFragment = { readonly __typename?: 'MarathonNode', readonly id: string, readonly year: string, readonly startDate?: Date | string | null, readonly endDate?: Date | string | null, readonly hours: ReadonlyArray<{ readonly __typename?: 'MarathonHourNode', readonly id: string, readonly shownStartingAt: Date | string, readonly title: string }> } & { ' $fragmentName'?: 'MarathonViewerFragmentFragment' };
-
-export type PersonViewerFragmentFragment = { readonly __typename?: 'PersonNode', readonly id: string, readonly name?: string | null, readonly linkblue?: string | null, readonly email: string, readonly dbRole: DbRole, readonly teams: ReadonlyArray<{ readonly __typename?: 'MembershipNode', readonly position: MembershipPositionType, readonly committeeRole?: CommitteeRole | null, readonly team: { readonly __typename?: 'TeamNode', readonly id: string, readonly name: string, readonly committeeIdentifier?: CommitteeIdentifier | null, readonly marathon: { readonly __typename?: 'MarathonNode', readonly year: string } } }> } & { ' $fragmentName'?: 'PersonViewerFragmentFragment' };
-
-export type TeamViewerFragmentFragment = { readonly __typename?: 'TeamNode', readonly id: string, readonly name: string, readonly legacyStatus: TeamLegacyStatus, readonly totalPoints: number, readonly type: TeamType, readonly marathon: { readonly __typename?: 'MarathonNode', readonly id: string, readonly year: string }, readonly members: ReadonlyArray<{ readonly __typename?: 'MembershipNode', readonly position: MembershipPositionType, readonly person: { readonly __typename?: 'PersonNode', readonly id: string, readonly name?: string | null, readonly linkblue?: string | null } }> } & { ' $fragmentName'?: 'TeamViewerFragmentFragment' };
-
-export type LoginStateQueryVariables = Exact<{ [key: string]: never; }>;
-
-
-export type LoginStateQuery = { readonly __typename?: 'Query', readonly loginState: { readonly __typename?: 'LoginState', readonly loggedIn: boolean, readonly dbRole: DbRole, readonly effectiveCommitteeRoles: ReadonlyArray<{ readonly __typename?: 'EffectiveCommitteeRole', readonly role: CommitteeRole, readonly identifier: CommitteeIdentifier }> } };
-
-export type LogsPageQueryVariables = Exact<{ [key: string]: never; }>;
-
-
-export type LogsPageQuery = { readonly __typename?: 'Query', readonly auditLog: string };
->>>>>>> 4bc602f6
 
 export type EditEventPageQueryVariables = Exact<{
   uuid: Scalars["GlobalId"]["input"];
@@ -3732,7 +3641,6 @@
   uuid: Scalars["GlobalId"]["input"];
 }>;
 
-<<<<<<< HEAD
 export type EditTeamPageQuery = {
   readonly __typename?: "Query";
   readonly team: {
@@ -3744,6999 +3652,6 @@
     };
   };
 };
-
-export const ConfigFragmentFragmentDoc = {
-  kind: "Document",
-  definitions: [
-    {
-      kind: "FragmentDefinition",
-      name: { kind: "Name", value: "ConfigFragment" },
-      typeCondition: {
-        kind: "NamedType",
-        name: { kind: "Name", value: "ConfigurationNode" },
-      },
-      selectionSet: {
-        kind: "SelectionSet",
-        selections: [
-          { kind: "Field", name: { kind: "Name", value: "id" } },
-          { kind: "Field", name: { kind: "Name", value: "key" } },
-          { kind: "Field", name: { kind: "Name", value: "value" } },
-          { kind: "Field", name: { kind: "Name", value: "validAfter" } },
-          { kind: "Field", name: { kind: "Name", value: "validUntil" } },
-          { kind: "Field", name: { kind: "Name", value: "createdAt" } },
-        ],
-      },
-    },
-  ],
-} as unknown as DocumentNode<ConfigFragmentFragment, unknown>;
-export const EventEditorFragmentFragmentDoc = {
-  kind: "Document",
-  definitions: [
-    {
-      kind: "FragmentDefinition",
-      name: { kind: "Name", value: "EventEditorFragment" },
-      typeCondition: {
-        kind: "NamedType",
-        name: { kind: "Name", value: "EventNode" },
-      },
-      selectionSet: {
-        kind: "SelectionSet",
-        selections: [
-          { kind: "Field", name: { kind: "Name", value: "id" } },
-          { kind: "Field", name: { kind: "Name", value: "title" } },
-          { kind: "Field", name: { kind: "Name", value: "summary" } },
-          { kind: "Field", name: { kind: "Name", value: "description" } },
-          { kind: "Field", name: { kind: "Name", value: "location" } },
-          {
-            kind: "Field",
-            name: { kind: "Name", value: "occurrences" },
-            selectionSet: {
-              kind: "SelectionSet",
-              selections: [
-                { kind: "Field", name: { kind: "Name", value: "id" } },
-                {
-                  kind: "Field",
-                  name: { kind: "Name", value: "interval" },
-                  selectionSet: {
-                    kind: "SelectionSet",
-                    selections: [
-                      { kind: "Field", name: { kind: "Name", value: "start" } },
-                      { kind: "Field", name: { kind: "Name", value: "end" } },
-                    ],
-                  },
-                },
-                { kind: "Field", name: { kind: "Name", value: "fullDay" } },
-              ],
-            },
-          },
-          {
-            kind: "Field",
-            name: { kind: "Name", value: "images" },
-            selectionSet: {
-              kind: "SelectionSet",
-              selections: [
-                { kind: "Field", name: { kind: "Name", value: "url" } },
-                { kind: "Field", name: { kind: "Name", value: "width" } },
-                { kind: "Field", name: { kind: "Name", value: "height" } },
-                { kind: "Field", name: { kind: "Name", value: "thumbHash" } },
-                { kind: "Field", name: { kind: "Name", value: "alt" } },
-              ],
-            },
-          },
-        ],
-      },
-    },
-  ],
-} as unknown as DocumentNode<EventEditorFragmentFragment, unknown>;
-export const SingleNotificationFragmentFragmentDoc = {
-  kind: "Document",
-  definitions: [
-    {
-      kind: "FragmentDefinition",
-      name: { kind: "Name", value: "SingleNotificationFragment" },
-      typeCondition: {
-        kind: "NamedType",
-        name: { kind: "Name", value: "NotificationNode" },
-      },
-      selectionSet: {
-        kind: "SelectionSet",
-        selections: [
-          { kind: "Field", name: { kind: "Name", value: "id" } },
-          { kind: "Field", name: { kind: "Name", value: "title" } },
-          { kind: "Field", name: { kind: "Name", value: "body" } },
-          { kind: "Field", name: { kind: "Name", value: "deliveryIssue" } },
-          {
-            kind: "Field",
-            name: { kind: "Name", value: "deliveryIssueAcknowledgedAt" },
-          },
-          { kind: "Field", name: { kind: "Name", value: "sendAt" } },
-          { kind: "Field", name: { kind: "Name", value: "startedSendingAt" } },
-          { kind: "Field", name: { kind: "Name", value: "createdAt" } },
-          { kind: "Field", name: { kind: "Name", value: "deliveryCount" } },
-          {
-            kind: "Field",
-            name: { kind: "Name", value: "deliveryIssueCount" },
-            selectionSet: {
-              kind: "SelectionSet",
-              selections: [
-                {
-                  kind: "Field",
-                  name: { kind: "Name", value: "DeviceNotRegistered" },
-                },
-                {
-                  kind: "Field",
-                  name: { kind: "Name", value: "InvalidCredentials" },
-                },
-                {
-                  kind: "Field",
-                  name: { kind: "Name", value: "MessageRateExceeded" },
-                },
-                {
-                  kind: "Field",
-                  name: { kind: "Name", value: "MessageTooBig" },
-                },
-                {
-                  kind: "Field",
-                  name: { kind: "Name", value: "MismatchSenderId" },
-                },
-                { kind: "Field", name: { kind: "Name", value: "Unknown" } },
-              ],
-            },
-          },
-        ],
-      },
-    },
-  ],
-} as unknown as DocumentNode<SingleNotificationFragmentFragment, unknown>;
-export const TeamNameFragmentFragmentDoc = {
-  kind: "Document",
-  definitions: [
-    {
-      kind: "FragmentDefinition",
-      name: { kind: "Name", value: "TeamNameFragment" },
-      typeCondition: {
-        kind: "NamedType",
-        name: { kind: "Name", value: "TeamNode" },
-      },
-      selectionSet: {
-        kind: "SelectionSet",
-        selections: [
-          { kind: "Field", name: { kind: "Name", value: "id" } },
-          { kind: "Field", name: { kind: "Name", value: "name" } },
-          {
-            kind: "Field",
-            name: { kind: "Name", value: "committeeIdentifier" },
-          },
-          {
-            kind: "Field",
-            name: { kind: "Name", value: "marathon" },
-            selectionSet: {
-              kind: "SelectionSet",
-              selections: [
-                { kind: "Field", name: { kind: "Name", value: "year" } },
-              ],
-            },
-          },
-        ],
-      },
-    },
-  ],
-} as unknown as DocumentNode<TeamNameFragmentFragment, unknown>;
-export const PersonEditorFragmentFragmentDoc = {
-  kind: "Document",
-  definitions: [
-    {
-      kind: "FragmentDefinition",
-      name: { kind: "Name", value: "PersonEditorFragment" },
-      typeCondition: {
-        kind: "NamedType",
-        name: { kind: "Name", value: "PersonNode" },
-      },
-      selectionSet: {
-        kind: "SelectionSet",
-        selections: [
-          { kind: "Field", name: { kind: "Name", value: "id" } },
-          { kind: "Field", name: { kind: "Name", value: "name" } },
-          { kind: "Field", name: { kind: "Name", value: "linkblue" } },
-          { kind: "Field", name: { kind: "Name", value: "email" } },
-          {
-            kind: "Field",
-            name: { kind: "Name", value: "teams" },
-            selectionSet: {
-              kind: "SelectionSet",
-              selections: [
-                { kind: "Field", name: { kind: "Name", value: "position" } },
-                {
-                  kind: "Field",
-                  name: { kind: "Name", value: "committeeRole" },
-                },
-                {
-                  kind: "Field",
-                  name: { kind: "Name", value: "team" },
-                  selectionSet: {
-                    kind: "SelectionSet",
-                    selections: [
-                      { kind: "Field", name: { kind: "Name", value: "id" } },
-                      { kind: "Field", name: { kind: "Name", value: "name" } },
-                      {
-                        kind: "Field",
-                        name: { kind: "Name", value: "committeeIdentifier" },
-                      },
-                      {
-                        kind: "Field",
-                        name: { kind: "Name", value: "marathon" },
-                        selectionSet: {
-                          kind: "SelectionSet",
-                          selections: [
-                            {
-                              kind: "Field",
-                              name: { kind: "Name", value: "year" },
-                            },
-                          ],
-                        },
-                      },
-                    ],
-                  },
-                },
-              ],
-            },
-          },
-        ],
-      },
-    },
-  ],
-} as unknown as DocumentNode<PersonEditorFragmentFragment, unknown>;
-export const TeamEditorFragmentFragmentDoc = {
-  kind: "Document",
-  definitions: [
-    {
-      kind: "FragmentDefinition",
-      name: { kind: "Name", value: "TeamEditorFragment" },
-      typeCondition: {
-        kind: "NamedType",
-        name: { kind: "Name", value: "TeamNode" },
-      },
-      selectionSet: {
-        kind: "SelectionSet",
-        selections: [
-          { kind: "Field", name: { kind: "Name", value: "id" } },
-          { kind: "Field", name: { kind: "Name", value: "name" } },
-          {
-            kind: "Field",
-            name: { kind: "Name", value: "marathon" },
-            selectionSet: {
-              kind: "SelectionSet",
-              selections: [
-                { kind: "Field", name: { kind: "Name", value: "id" } },
-                { kind: "Field", name: { kind: "Name", value: "year" } },
-              ],
-            },
-          },
-          { kind: "Field", name: { kind: "Name", value: "legacyStatus" } },
-          { kind: "Field", name: { kind: "Name", value: "type" } },
-        ],
-      },
-    },
-  ],
-} as unknown as DocumentNode<TeamEditorFragmentFragment, unknown>;
-export const EventsTableFragmentFragmentDoc = {
-  kind: "Document",
-  definitions: [
-    {
-      kind: "FragmentDefinition",
-      name: { kind: "Name", value: "EventsTableFragment" },
-      typeCondition: {
-        kind: "NamedType",
-        name: { kind: "Name", value: "EventNode" },
-      },
-      selectionSet: {
-        kind: "SelectionSet",
-        selections: [
-          { kind: "Field", name: { kind: "Name", value: "id" } },
-          { kind: "Field", name: { kind: "Name", value: "title" } },
-          { kind: "Field", name: { kind: "Name", value: "description" } },
-          {
-            kind: "Field",
-            name: { kind: "Name", value: "occurrences" },
-            selectionSet: {
-              kind: "SelectionSet",
-              selections: [
-                { kind: "Field", name: { kind: "Name", value: "id" } },
-                {
-                  kind: "Field",
-                  name: { kind: "Name", value: "interval" },
-                  selectionSet: {
-                    kind: "SelectionSet",
-                    selections: [
-                      { kind: "Field", name: { kind: "Name", value: "start" } },
-                      { kind: "Field", name: { kind: "Name", value: "end" } },
-                    ],
-                  },
-                },
-                { kind: "Field", name: { kind: "Name", value: "fullDay" } },
-              ],
-            },
-          },
-          { kind: "Field", name: { kind: "Name", value: "summary" } },
-        ],
-      },
-    },
-  ],
-} as unknown as DocumentNode<EventsTableFragmentFragment, unknown>;
-export const ImagesTableFragmentFragmentDoc = {
-  kind: "Document",
-  definitions: [
-    {
-      kind: "FragmentDefinition",
-      name: { kind: "Name", value: "ImagesTableFragment" },
-      typeCondition: {
-        kind: "NamedType",
-        name: { kind: "Name", value: "ImageNode" },
-      },
-      selectionSet: {
-        kind: "SelectionSet",
-        selections: [
-          { kind: "Field", name: { kind: "Name", value: "id" } },
-          { kind: "Field", name: { kind: "Name", value: "url" } },
-          { kind: "Field", name: { kind: "Name", value: "thumbHash" } },
-          { kind: "Field", name: { kind: "Name", value: "height" } },
-          { kind: "Field", name: { kind: "Name", value: "width" } },
-          { kind: "Field", name: { kind: "Name", value: "alt" } },
-          { kind: "Field", name: { kind: "Name", value: "mimeType" } },
-          { kind: "Field", name: { kind: "Name", value: "createdAt" } },
-        ],
-      },
-    },
-  ],
-} as unknown as DocumentNode<ImagesTableFragmentFragment, unknown>;
-export const PeopleTableFragmentFragmentDoc = {
-  kind: "Document",
-  definitions: [
-    {
-      kind: "FragmentDefinition",
-      name: { kind: "Name", value: "PeopleTableFragment" },
-      typeCondition: {
-        kind: "NamedType",
-        name: { kind: "Name", value: "PersonNode" },
-      },
-      selectionSet: {
-        kind: "SelectionSet",
-        selections: [
-          { kind: "Field", name: { kind: "Name", value: "id" } },
-          { kind: "Field", name: { kind: "Name", value: "name" } },
-          { kind: "Field", name: { kind: "Name", value: "linkblue" } },
-          { kind: "Field", name: { kind: "Name", value: "email" } },
-          { kind: "Field", name: { kind: "Name", value: "dbRole" } },
-          {
-            kind: "Field",
-            name: { kind: "Name", value: "primaryCommittee" },
-            selectionSet: {
-              kind: "SelectionSet",
-              selections: [
-                { kind: "Field", name: { kind: "Name", value: "identifier" } },
-                { kind: "Field", name: { kind: "Name", value: "role" } },
-              ],
-            },
-          },
-        ],
-      },
-    },
-  ],
-} as unknown as DocumentNode<PeopleTableFragmentFragment, unknown>;
-export const TeamsTableFragmentFragmentDoc = {
-  kind: "Document",
-  definitions: [
-    {
-      kind: "FragmentDefinition",
-      name: { kind: "Name", value: "TeamsTableFragment" },
-      typeCondition: {
-        kind: "NamedType",
-        name: { kind: "Name", value: "TeamNode" },
-      },
-      selectionSet: {
-        kind: "SelectionSet",
-        selections: [
-          { kind: "Field", name: { kind: "Name", value: "id" } },
-          { kind: "Field", name: { kind: "Name", value: "type" } },
-          { kind: "Field", name: { kind: "Name", value: "name" } },
-          { kind: "Field", name: { kind: "Name", value: "legacyStatus" } },
-          { kind: "Field", name: { kind: "Name", value: "totalPoints" } },
-        ],
-      },
-    },
-  ],
-} as unknown as DocumentNode<TeamsTableFragmentFragment, unknown>;
-export const MarathonTableFragmentFragmentDoc = {
-  kind: "Document",
-  definitions: [
-    {
-      kind: "FragmentDefinition",
-      name: { kind: "Name", value: "MarathonTableFragment" },
-      typeCondition: {
-        kind: "NamedType",
-        name: { kind: "Name", value: "MarathonNode" },
-      },
-      selectionSet: {
-        kind: "SelectionSet",
-        selections: [
-          { kind: "Field", name: { kind: "Name", value: "id" } },
-          { kind: "Field", name: { kind: "Name", value: "year" } },
-          { kind: "Field", name: { kind: "Name", value: "startDate" } },
-          { kind: "Field", name: { kind: "Name", value: "endDate" } },
-        ],
-      },
-    },
-  ],
-} as unknown as DocumentNode<MarathonTableFragmentFragment, unknown>;
-export const NotificationDeliveriesTableFragmentFragmentDoc = {
-  kind: "Document",
-  definitions: [
-    {
-      kind: "FragmentDefinition",
-      name: { kind: "Name", value: "NotificationDeliveriesTableFragment" },
-      typeCondition: {
-        kind: "NamedType",
-        name: { kind: "Name", value: "NotificationDeliveryNode" },
-      },
-      selectionSet: {
-        kind: "SelectionSet",
-        selections: [
-          { kind: "Field", name: { kind: "Name", value: "id" } },
-          { kind: "Field", name: { kind: "Name", value: "deliveryError" } },
-          { kind: "Field", name: { kind: "Name", value: "receiptCheckedAt" } },
-          { kind: "Field", name: { kind: "Name", value: "sentAt" } },
-        ],
-      },
-    },
-  ],
-} as unknown as DocumentNode<
-  NotificationDeliveriesTableFragmentFragment,
-  unknown
->;
-export const NotificationsTableFragmentFragmentDoc = {
-  kind: "Document",
-  definitions: [
-    {
-      kind: "FragmentDefinition",
-      name: { kind: "Name", value: "NotificationsTableFragment" },
-      typeCondition: {
-        kind: "NamedType",
-        name: { kind: "Name", value: "NotificationNode" },
-      },
-      selectionSet: {
-        kind: "SelectionSet",
-        selections: [
-          { kind: "Field", name: { kind: "Name", value: "id" } },
-          { kind: "Field", name: { kind: "Name", value: "title" } },
-          { kind: "Field", name: { kind: "Name", value: "body" } },
-          { kind: "Field", name: { kind: "Name", value: "deliveryIssue" } },
-          {
-            kind: "Field",
-            name: { kind: "Name", value: "deliveryIssueAcknowledgedAt" },
-          },
-          { kind: "Field", name: { kind: "Name", value: "sendAt" } },
-          { kind: "Field", name: { kind: "Name", value: "startedSendingAt" } },
-        ],
-      },
-    },
-  ],
-} as unknown as DocumentNode<NotificationsTableFragmentFragment, unknown>;
-export const PointEntryTableFragmentFragmentDoc = {
-  kind: "Document",
-  definitions: [
-    {
-      kind: "FragmentDefinition",
-      name: { kind: "Name", value: "PointEntryTableFragment" },
-      typeCondition: {
-        kind: "NamedType",
-        name: { kind: "Name", value: "PointEntryNode" },
-      },
-      selectionSet: {
-        kind: "SelectionSet",
-        selections: [
-          { kind: "Field", name: { kind: "Name", value: "id" } },
-          {
-            kind: "Field",
-            name: { kind: "Name", value: "personFrom" },
-            selectionSet: {
-              kind: "SelectionSet",
-              selections: [
-                { kind: "Field", name: { kind: "Name", value: "name" } },
-                { kind: "Field", name: { kind: "Name", value: "linkblue" } },
-              ],
-            },
-          },
-          { kind: "Field", name: { kind: "Name", value: "points" } },
-          {
-            kind: "Field",
-            name: { kind: "Name", value: "pointOpportunity" },
-            selectionSet: {
-              kind: "SelectionSet",
-              selections: [
-                { kind: "Field", name: { kind: "Name", value: "name" } },
-                {
-                  kind: "Field",
-                  name: { kind: "Name", value: "opportunityDate" },
-                },
-              ],
-            },
-          },
-          { kind: "Field", name: { kind: "Name", value: "comment" } },
-        ],
-      },
-    },
-  ],
-} as unknown as DocumentNode<PointEntryTableFragmentFragment, unknown>;
-export const EventViewerFragmentFragmentDoc = {
-  kind: "Document",
-  definitions: [
-    {
-      kind: "FragmentDefinition",
-      name: { kind: "Name", value: "EventViewerFragment" },
-      typeCondition: {
-        kind: "NamedType",
-        name: { kind: "Name", value: "EventNode" },
-      },
-      selectionSet: {
-        kind: "SelectionSet",
-        selections: [
-          { kind: "Field", name: { kind: "Name", value: "id" } },
-          { kind: "Field", name: { kind: "Name", value: "title" } },
-          { kind: "Field", name: { kind: "Name", value: "summary" } },
-          { kind: "Field", name: { kind: "Name", value: "description" } },
-          { kind: "Field", name: { kind: "Name", value: "location" } },
-          {
-            kind: "Field",
-            name: { kind: "Name", value: "occurrences" },
-            selectionSet: {
-              kind: "SelectionSet",
-              selections: [
-                {
-                  kind: "Field",
-                  name: { kind: "Name", value: "interval" },
-                  selectionSet: {
-                    kind: "SelectionSet",
-                    selections: [
-                      { kind: "Field", name: { kind: "Name", value: "start" } },
-                      { kind: "Field", name: { kind: "Name", value: "end" } },
-                    ],
-                  },
-                },
-                { kind: "Field", name: { kind: "Name", value: "fullDay" } },
-              ],
-            },
-          },
-          {
-            kind: "Field",
-            name: { kind: "Name", value: "images" },
-            selectionSet: {
-              kind: "SelectionSet",
-              selections: [
-                { kind: "Field", name: { kind: "Name", value: "url" } },
-                { kind: "Field", name: { kind: "Name", value: "width" } },
-                { kind: "Field", name: { kind: "Name", value: "height" } },
-                { kind: "Field", name: { kind: "Name", value: "thumbHash" } },
-                { kind: "Field", name: { kind: "Name", value: "alt" } },
-              ],
-            },
-          },
-          { kind: "Field", name: { kind: "Name", value: "createdAt" } },
-          { kind: "Field", name: { kind: "Name", value: "updatedAt" } },
-        ],
-      },
-    },
-  ],
-} as unknown as DocumentNode<EventViewerFragmentFragment, unknown>;
-export const MarathonViewerFragmentFragmentDoc = {
-  kind: "Document",
-  definitions: [
-    {
-      kind: "FragmentDefinition",
-      name: { kind: "Name", value: "MarathonViewerFragment" },
-      typeCondition: {
-        kind: "NamedType",
-        name: { kind: "Name", value: "MarathonNode" },
-      },
-      selectionSet: {
-        kind: "SelectionSet",
-        selections: [
-          { kind: "Field", name: { kind: "Name", value: "id" } },
-          { kind: "Field", name: { kind: "Name", value: "year" } },
-          { kind: "Field", name: { kind: "Name", value: "startDate" } },
-          { kind: "Field", name: { kind: "Name", value: "endDate" } },
-          {
-            kind: "Field",
-            name: { kind: "Name", value: "hours" },
-            selectionSet: {
-              kind: "SelectionSet",
-              selections: [
-                { kind: "Field", name: { kind: "Name", value: "id" } },
-                {
-                  kind: "Field",
-                  name: { kind: "Name", value: "shownStartingAt" },
-                },
-                { kind: "Field", name: { kind: "Name", value: "title" } },
-              ],
-            },
-          },
-        ],
-      },
-    },
-  ],
-} as unknown as DocumentNode<MarathonViewerFragmentFragment, unknown>;
-export const PersonViewerFragmentFragmentDoc = {
-  kind: "Document",
-  definitions: [
-    {
-      kind: "FragmentDefinition",
-      name: { kind: "Name", value: "PersonViewerFragment" },
-      typeCondition: {
-        kind: "NamedType",
-        name: { kind: "Name", value: "PersonNode" },
-      },
-      selectionSet: {
-        kind: "SelectionSet",
-        selections: [
-          { kind: "Field", name: { kind: "Name", value: "id" } },
-          { kind: "Field", name: { kind: "Name", value: "name" } },
-          { kind: "Field", name: { kind: "Name", value: "linkblue" } },
-          { kind: "Field", name: { kind: "Name", value: "email" } },
-          { kind: "Field", name: { kind: "Name", value: "dbRole" } },
-          {
-            kind: "Field",
-            name: { kind: "Name", value: "teams" },
-            selectionSet: {
-              kind: "SelectionSet",
-              selections: [
-                { kind: "Field", name: { kind: "Name", value: "position" } },
-                {
-                  kind: "Field",
-                  name: { kind: "Name", value: "team" },
-                  selectionSet: {
-                    kind: "SelectionSet",
-                    selections: [
-                      {
-                        kind: "Field",
-                        name: { kind: "Name", value: "marathon" },
-                        selectionSet: {
-                          kind: "SelectionSet",
-                          selections: [
-                            {
-                              kind: "Field",
-                              name: { kind: "Name", value: "year" },
-                            },
-                          ],
-                        },
-                      },
-                      { kind: "Field", name: { kind: "Name", value: "id" } },
-                      { kind: "Field", name: { kind: "Name", value: "name" } },
-                      {
-                        kind: "Field",
-                        name: { kind: "Name", value: "committeeIdentifier" },
-                      },
-                    ],
-                  },
-                },
-                {
-                  kind: "Field",
-                  name: { kind: "Name", value: "committeeRole" },
-                },
-              ],
-            },
-          },
-        ],
-      },
-    },
-  ],
-} as unknown as DocumentNode<PersonViewerFragmentFragment, unknown>;
-export const TeamViewerFragmentFragmentDoc = {
-  kind: "Document",
-  definitions: [
-    {
-      kind: "FragmentDefinition",
-      name: { kind: "Name", value: "TeamViewerFragment" },
-      typeCondition: {
-        kind: "NamedType",
-        name: { kind: "Name", value: "TeamNode" },
-      },
-      selectionSet: {
-        kind: "SelectionSet",
-        selections: [
-          { kind: "Field", name: { kind: "Name", value: "id" } },
-          { kind: "Field", name: { kind: "Name", value: "name" } },
-          {
-            kind: "Field",
-            name: { kind: "Name", value: "marathon" },
-            selectionSet: {
-              kind: "SelectionSet",
-              selections: [
-                { kind: "Field", name: { kind: "Name", value: "id" } },
-                { kind: "Field", name: { kind: "Name", value: "year" } },
-              ],
-            },
-          },
-          { kind: "Field", name: { kind: "Name", value: "legacyStatus" } },
-          { kind: "Field", name: { kind: "Name", value: "totalPoints" } },
-          {
-            kind: "Field",
-            name: { kind: "Name", value: "fundraisingTotalAmount" },
-          },
-          { kind: "Field", name: { kind: "Name", value: "type" } },
-          {
-            kind: "Field",
-            name: { kind: "Name", value: "members" },
-            selectionSet: {
-              kind: "SelectionSet",
-              selections: [
-                {
-                  kind: "Field",
-                  name: { kind: "Name", value: "person" },
-                  selectionSet: {
-                    kind: "SelectionSet",
-                    selections: [
-                      { kind: "Field", name: { kind: "Name", value: "id" } },
-                      { kind: "Field", name: { kind: "Name", value: "name" } },
-                      {
-                        kind: "Field",
-                        name: { kind: "Name", value: "linkblue" },
-                      },
-                    ],
-                  },
-                },
-                { kind: "Field", name: { kind: "Name", value: "position" } },
-              ],
-            },
-          },
-        ],
-      },
-    },
-  ],
-} as unknown as DocumentNode<TeamViewerFragmentFragment, unknown>;
-export const ActiveMarathonDocument = {
-  kind: "Document",
-  definitions: [
-    {
-      kind: "OperationDefinition",
-      operation: "query",
-      name: { kind: "Name", value: "ActiveMarathon" },
-      selectionSet: {
-        kind: "SelectionSet",
-        selections: [
-          {
-            kind: "Field",
-            name: { kind: "Name", value: "latestMarathon" },
-            selectionSet: {
-              kind: "SelectionSet",
-              selections: [
-                { kind: "Field", name: { kind: "Name", value: "id" } },
-                { kind: "Field", name: { kind: "Name", value: "year" } },
-                { kind: "Field", name: { kind: "Name", value: "startDate" } },
-                { kind: "Field", name: { kind: "Name", value: "endDate" } },
-              ],
-            },
-          },
-          {
-            kind: "Field",
-            name: { kind: "Name", value: "marathons" },
-            arguments: [
-              {
-                kind: "Argument",
-                name: { kind: "Name", value: "sendAll" },
-                value: { kind: "BooleanValue", value: true },
-              },
-            ],
-            selectionSet: {
-              kind: "SelectionSet",
-              selections: [
-                {
-                  kind: "Field",
-                  name: { kind: "Name", value: "data" },
-                  selectionSet: {
-                    kind: "SelectionSet",
-                    selections: [
-                      { kind: "Field", name: { kind: "Name", value: "id" } },
-                      { kind: "Field", name: { kind: "Name", value: "year" } },
-                    ],
-                  },
-                },
-              ],
-            },
-          },
-        ],
-      },
-    },
-  ],
-} as unknown as DocumentNode<ActiveMarathonQuery, ActiveMarathonQueryVariables>;
-export const SelectedMarathonDocument = {
-  kind: "Document",
-  definitions: [
-    {
-      kind: "OperationDefinition",
-      operation: "query",
-      name: { kind: "Name", value: "SelectedMarathon" },
-      variableDefinitions: [
-        {
-          kind: "VariableDefinition",
-          variable: {
-            kind: "Variable",
-            name: { kind: "Name", value: "marathonId" },
-          },
-          type: {
-            kind: "NonNullType",
-            type: {
-              kind: "NamedType",
-              name: { kind: "Name", value: "GlobalId" },
-            },
-          },
-        },
-      ],
-      selectionSet: {
-        kind: "SelectionSet",
-        selections: [
-          {
-            kind: "Field",
-            name: { kind: "Name", value: "marathon" },
-            arguments: [
-              {
-                kind: "Argument",
-                name: { kind: "Name", value: "uuid" },
-                value: {
-                  kind: "Variable",
-                  name: { kind: "Name", value: "marathonId" },
-                },
-              },
-            ],
-            selectionSet: {
-              kind: "SelectionSet",
-              selections: [
-                { kind: "Field", name: { kind: "Name", value: "id" } },
-                { kind: "Field", name: { kind: "Name", value: "year" } },
-                { kind: "Field", name: { kind: "Name", value: "startDate" } },
-                { kind: "Field", name: { kind: "Name", value: "endDate" } },
-              ],
-            },
-          },
-        ],
-      },
-    },
-  ],
-} as unknown as DocumentNode<
-  SelectedMarathonQuery,
-  SelectedMarathonQueryVariables
->;
-export const ViewTeamPageDocument = {
-  kind: "Document",
-  definitions: [
-    {
-      kind: "OperationDefinition",
-      operation: "query",
-      name: { kind: "Name", value: "ViewTeamPage" },
-      variableDefinitions: [
-        {
-          kind: "VariableDefinition",
-          variable: {
-            kind: "Variable",
-            name: { kind: "Name", value: "teamUuid" },
-          },
-          type: {
-            kind: "NonNullType",
-            type: {
-              kind: "NamedType",
-              name: { kind: "Name", value: "GlobalId" },
-            },
-          },
-        },
-      ],
-      selectionSet: {
-        kind: "SelectionSet",
-        selections: [
-          {
-            kind: "Field",
-            name: { kind: "Name", value: "team" },
-            arguments: [
-              {
-                kind: "Argument",
-                name: { kind: "Name", value: "uuid" },
-                value: {
-                  kind: "Variable",
-                  name: { kind: "Name", value: "teamUuid" },
-                },
-              },
-            ],
-            selectionSet: {
-              kind: "SelectionSet",
-              selections: [
-                {
-                  kind: "Field",
-                  name: { kind: "Name", value: "data" },
-                  selectionSet: {
-                    kind: "SelectionSet",
-                    selections: [
-                      {
-                        kind: "FragmentSpread",
-                        name: { kind: "Name", value: "TeamViewerFragment" },
-                      },
-                      {
-                        kind: "Field",
-                        name: { kind: "Name", value: "pointEntries" },
-                        selectionSet: {
-                          kind: "SelectionSet",
-                          selections: [
-                            {
-                              kind: "FragmentSpread",
-                              name: {
-                                kind: "Name",
-                                value: "PointEntryTableFragment",
-                              },
-                            },
-                          ],
-                        },
-                      },
-                    ],
-                  },
-                },
-              ],
-            },
-          },
-        ],
-      },
-    },
-    {
-      kind: "FragmentDefinition",
-      name: { kind: "Name", value: "TeamViewerFragment" },
-      typeCondition: {
-        kind: "NamedType",
-        name: { kind: "Name", value: "TeamNode" },
-      },
-      selectionSet: {
-        kind: "SelectionSet",
-        selections: [
-          { kind: "Field", name: { kind: "Name", value: "id" } },
-          { kind: "Field", name: { kind: "Name", value: "name" } },
-          {
-            kind: "Field",
-            name: { kind: "Name", value: "marathon" },
-            selectionSet: {
-              kind: "SelectionSet",
-              selections: [
-                { kind: "Field", name: { kind: "Name", value: "id" } },
-                { kind: "Field", name: { kind: "Name", value: "year" } },
-              ],
-            },
-          },
-          { kind: "Field", name: { kind: "Name", value: "legacyStatus" } },
-          { kind: "Field", name: { kind: "Name", value: "totalPoints" } },
-          {
-            kind: "Field",
-            name: { kind: "Name", value: "fundraisingTotalAmount" },
-          },
-          { kind: "Field", name: { kind: "Name", value: "type" } },
-          {
-            kind: "Field",
-            name: { kind: "Name", value: "members" },
-            selectionSet: {
-              kind: "SelectionSet",
-              selections: [
-                {
-                  kind: "Field",
-                  name: { kind: "Name", value: "person" },
-                  selectionSet: {
-                    kind: "SelectionSet",
-                    selections: [
-                      { kind: "Field", name: { kind: "Name", value: "id" } },
-                      { kind: "Field", name: { kind: "Name", value: "name" } },
-                      {
-                        kind: "Field",
-                        name: { kind: "Name", value: "linkblue" },
-                      },
-                    ],
-                  },
-                },
-                { kind: "Field", name: { kind: "Name", value: "position" } },
-              ],
-            },
-          },
-        ],
-      },
-    },
-    {
-      kind: "FragmentDefinition",
-      name: { kind: "Name", value: "PointEntryTableFragment" },
-      typeCondition: {
-        kind: "NamedType",
-        name: { kind: "Name", value: "PointEntryNode" },
-      },
-      selectionSet: {
-        kind: "SelectionSet",
-        selections: [
-          { kind: "Field", name: { kind: "Name", value: "id" } },
-          {
-            kind: "Field",
-            name: { kind: "Name", value: "personFrom" },
-            selectionSet: {
-              kind: "SelectionSet",
-              selections: [
-                { kind: "Field", name: { kind: "Name", value: "name" } },
-                { kind: "Field", name: { kind: "Name", value: "linkblue" } },
-              ],
-            },
-          },
-          { kind: "Field", name: { kind: "Name", value: "points" } },
-          {
-            kind: "Field",
-            name: { kind: "Name", value: "pointOpportunity" },
-            selectionSet: {
-              kind: "SelectionSet",
-              selections: [
-                { kind: "Field", name: { kind: "Name", value: "name" } },
-                {
-                  kind: "Field",
-                  name: { kind: "Name", value: "opportunityDate" },
-                },
-              ],
-            },
-          },
-          { kind: "Field", name: { kind: "Name", value: "comment" } },
-        ],
-      },
-    },
-  ],
-} as unknown as DocumentNode<ViewTeamPageQuery, ViewTeamPageQueryVariables>;
-export const DeleteEventDocument = {
-  kind: "Document",
-  definitions: [
-    {
-      kind: "OperationDefinition",
-      operation: "mutation",
-      name: { kind: "Name", value: "DeleteEvent" },
-      variableDefinitions: [
-        {
-          kind: "VariableDefinition",
-          variable: { kind: "Variable", name: { kind: "Name", value: "uuid" } },
-          type: {
-            kind: "NonNullType",
-            type: {
-              kind: "NamedType",
-              name: { kind: "Name", value: "GlobalId" },
-            },
-          },
-        },
-      ],
-      selectionSet: {
-        kind: "SelectionSet",
-        selections: [
-          {
-            kind: "Field",
-            name: { kind: "Name", value: "deleteEvent" },
-            arguments: [
-              {
-                kind: "Argument",
-                name: { kind: "Name", value: "uuid" },
-                value: {
-                  kind: "Variable",
-                  name: { kind: "Name", value: "uuid" },
-                },
-              },
-            ],
-            selectionSet: {
-              kind: "SelectionSet",
-              selections: [
-                { kind: "Field", name: { kind: "Name", value: "ok" } },
-              ],
-            },
-          },
-        ],
-      },
-    },
-  ],
-} as unknown as DocumentNode<DeleteEventMutation, DeleteEventMutationVariables>;
-export const CreateImageDocument = {
-  kind: "Document",
-  definitions: [
-    {
-      kind: "OperationDefinition",
-      operation: "mutation",
-      name: { kind: "Name", value: "CreateImage" },
-      variableDefinitions: [
-        {
-          kind: "VariableDefinition",
-          variable: {
-            kind: "Variable",
-            name: { kind: "Name", value: "input" },
-          },
-          type: {
-            kind: "NonNullType",
-            type: {
-              kind: "NamedType",
-              name: { kind: "Name", value: "CreateImageInput" },
-            },
-          },
-        },
-      ],
-      selectionSet: {
-        kind: "SelectionSet",
-        selections: [
-          {
-            kind: "Field",
-            name: { kind: "Name", value: "createImage" },
-            arguments: [
-              {
-                kind: "Argument",
-                name: { kind: "Name", value: "input" },
-                value: {
-                  kind: "Variable",
-                  name: { kind: "Name", value: "input" },
-                },
-              },
-            ],
-            selectionSet: {
-              kind: "SelectionSet",
-              selections: [
-                { kind: "Field", name: { kind: "Name", value: "id" } },
-              ],
-            },
-          },
-        ],
-      },
-    },
-  ],
-} as unknown as DocumentNode<CreateImageMutation, CreateImageMutationVariables>;
-export const ImagePickerDocument = {
-  kind: "Document",
-  definitions: [
-    {
-      kind: "OperationDefinition",
-      operation: "query",
-      name: { kind: "Name", value: "ImagePicker" },
-      variableDefinitions: [
-        {
-          kind: "VariableDefinition",
-          variable: {
-            kind: "Variable",
-            name: { kind: "Name", value: "stringFilters" },
-          },
-          type: {
-            kind: "ListType",
-            type: {
-              kind: "NonNullType",
-              type: {
-                kind: "NamedType",
-                name: {
-                  kind: "Name",
-                  value: "ImageResolverKeyedStringFilterItem",
-                },
-              },
-            },
-          },
-        },
-      ],
-      selectionSet: {
-        kind: "SelectionSet",
-        selections: [
-          {
-            kind: "Field",
-            name: { kind: "Name", value: "images" },
-            arguments: [
-              {
-                kind: "Argument",
-                name: { kind: "Name", value: "stringFilters" },
-                value: {
-                  kind: "Variable",
-                  name: { kind: "Name", value: "stringFilters" },
-                },
-              },
-              {
-                kind: "Argument",
-                name: { kind: "Name", value: "pageSize" },
-                value: { kind: "IntValue", value: "9" },
-              },
-            ],
-            selectionSet: {
-              kind: "SelectionSet",
-              selections: [
-                {
-                  kind: "Field",
-                  name: { kind: "Name", value: "data" },
-                  selectionSet: {
-                    kind: "SelectionSet",
-                    selections: [
-                      { kind: "Field", name: { kind: "Name", value: "id" } },
-                      { kind: "Field", name: { kind: "Name", value: "alt" } },
-                      { kind: "Field", name: { kind: "Name", value: "url" } },
-                    ],
-                  },
-                },
-              ],
-            },
-          },
-        ],
-      },
-    },
-  ],
-} as unknown as DocumentNode<ImagePickerQuery, ImagePickerQueryVariables>;
-export const DeletePersonDocument = {
-  kind: "Document",
-  definitions: [
-    {
-      kind: "OperationDefinition",
-      operation: "mutation",
-      name: { kind: "Name", value: "DeletePerson" },
-      variableDefinitions: [
-        {
-          kind: "VariableDefinition",
-          variable: { kind: "Variable", name: { kind: "Name", value: "uuid" } },
-          type: {
-            kind: "NonNullType",
-            type: {
-              kind: "NamedType",
-              name: { kind: "Name", value: "GlobalId" },
-            },
-          },
-        },
-      ],
-      selectionSet: {
-        kind: "SelectionSet",
-        selections: [
-          {
-            kind: "Field",
-            name: { kind: "Name", value: "deletePerson" },
-            arguments: [
-              {
-                kind: "Argument",
-                name: { kind: "Name", value: "uuid" },
-                value: {
-                  kind: "Variable",
-                  name: { kind: "Name", value: "uuid" },
-                },
-              },
-            ],
-            selectionSet: {
-              kind: "SelectionSet",
-              selections: [
-                { kind: "Field", name: { kind: "Name", value: "id" } },
-              ],
-            },
-          },
-        ],
-      },
-    },
-  ],
-} as unknown as DocumentNode<
-  DeletePersonMutation,
-  DeletePersonMutationVariables
->;
-export const PersonSearchDocument = {
-  kind: "Document",
-  definitions: [
-    {
-      kind: "OperationDefinition",
-      operation: "query",
-      name: { kind: "Name", value: "PersonSearch" },
-      variableDefinitions: [
-        {
-          kind: "VariableDefinition",
-          variable: {
-            kind: "Variable",
-            name: { kind: "Name", value: "search" },
-          },
-          type: {
-            kind: "NonNullType",
-            type: {
-              kind: "NamedType",
-              name: { kind: "Name", value: "String" },
-            },
-          },
-        },
-      ],
-      selectionSet: {
-        kind: "SelectionSet",
-        selections: [
-          {
-            kind: "Field",
-            name: { kind: "Name", value: "searchPeopleByName" },
-            arguments: [
-              {
-                kind: "Argument",
-                name: { kind: "Name", value: "name" },
-                value: {
-                  kind: "Variable",
-                  name: { kind: "Name", value: "search" },
-                },
-              },
-            ],
-            selectionSet: {
-              kind: "SelectionSet",
-              selections: [
-                { kind: "Field", name: { kind: "Name", value: "id" } },
-                { kind: "Field", name: { kind: "Name", value: "name" } },
-                { kind: "Field", name: { kind: "Name", value: "linkblue" } },
-              ],
-            },
-          },
-          {
-            kind: "Field",
-            name: { kind: "Name", value: "personByLinkBlue" },
-            arguments: [
-              {
-                kind: "Argument",
-                name: { kind: "Name", value: "linkBlueId" },
-                value: {
-                  kind: "Variable",
-                  name: { kind: "Name", value: "search" },
-                },
-              },
-            ],
-            selectionSet: {
-              kind: "SelectionSet",
-              selections: [
-                { kind: "Field", name: { kind: "Name", value: "id" } },
-                { kind: "Field", name: { kind: "Name", value: "name" } },
-                { kind: "Field", name: { kind: "Name", value: "linkblue" } },
-              ],
-            },
-          },
-        ],
-      },
-    },
-  ],
-} as unknown as DocumentNode<PersonSearchQuery, PersonSearchQueryVariables>;
-export const DeletePointEntryDocument = {
-  kind: "Document",
-  definitions: [
-    {
-      kind: "OperationDefinition",
-      operation: "mutation",
-      name: { kind: "Name", value: "DeletePointEntry" },
-      variableDefinitions: [
-        {
-          kind: "VariableDefinition",
-          variable: { kind: "Variable", name: { kind: "Name", value: "uuid" } },
-          type: {
-            kind: "NonNullType",
-            type: {
-              kind: "NamedType",
-              name: { kind: "Name", value: "GlobalId" },
-            },
-          },
-        },
-      ],
-      selectionSet: {
-        kind: "SelectionSet",
-        selections: [
-          {
-            kind: "Field",
-            name: { kind: "Name", value: "deletePointEntry" },
-            arguments: [
-              {
-                kind: "Argument",
-                name: { kind: "Name", value: "uuid" },
-                value: {
-                  kind: "Variable",
-                  name: { kind: "Name", value: "uuid" },
-                },
-              },
-            ],
-            selectionSet: {
-              kind: "SelectionSet",
-              selections: [
-                { kind: "Field", name: { kind: "Name", value: "ok" } },
-              ],
-            },
-          },
-        ],
-      },
-    },
-  ],
-} as unknown as DocumentNode<
-  DeletePointEntryMutation,
-  DeletePointEntryMutationVariables
->;
-export const DeleteTeamDocument = {
-  kind: "Document",
-  definitions: [
-    {
-      kind: "OperationDefinition",
-      operation: "mutation",
-      name: { kind: "Name", value: "DeleteTeam" },
-      variableDefinitions: [
-        {
-          kind: "VariableDefinition",
-          variable: { kind: "Variable", name: { kind: "Name", value: "uuid" } },
-          type: {
-            kind: "NonNullType",
-            type: {
-              kind: "NamedType",
-              name: { kind: "Name", value: "GlobalId" },
-            },
-          },
-        },
-      ],
-      selectionSet: {
-        kind: "SelectionSet",
-        selections: [
-          {
-            kind: "Field",
-            name: { kind: "Name", value: "deleteTeam" },
-            arguments: [
-              {
-                kind: "Argument",
-                name: { kind: "Name", value: "uuid" },
-                value: {
-                  kind: "Variable",
-                  name: { kind: "Name", value: "uuid" },
-                },
-              },
-            ],
-            selectionSet: {
-              kind: "SelectionSet",
-              selections: [
-                { kind: "Field", name: { kind: "Name", value: "ok" } },
-              ],
-            },
-          },
-        ],
-      },
-    },
-  ],
-} as unknown as DocumentNode<DeleteTeamMutation, DeleteTeamMutationVariables>;
-export const CommitConfigChangesDocument = {
-  kind: "Document",
-  definitions: [
-    {
-      kind: "OperationDefinition",
-      operation: "mutation",
-      name: { kind: "Name", value: "CommitConfigChanges" },
-      variableDefinitions: [
-        {
-          kind: "VariableDefinition",
-          variable: {
-            kind: "Variable",
-            name: { kind: "Name", value: "changes" },
-          },
-          type: {
-            kind: "NonNullType",
-            type: {
-              kind: "ListType",
-              type: {
-                kind: "NonNullType",
-                type: {
-                  kind: "NamedType",
-                  name: { kind: "Name", value: "CreateConfigurationInput" },
-                },
-              },
-            },
-          },
-        },
-      ],
-      selectionSet: {
-        kind: "SelectionSet",
-        selections: [
-          {
-            kind: "Field",
-            name: { kind: "Name", value: "createConfigurations" },
-            arguments: [
-              {
-                kind: "Argument",
-                name: { kind: "Name", value: "input" },
-                value: {
-                  kind: "Variable",
-                  name: { kind: "Name", value: "changes" },
-                },
-              },
-            ],
-            selectionSet: {
-              kind: "SelectionSet",
-              selections: [
-                { kind: "Field", name: { kind: "Name", value: "ok" } },
-              ],
-            },
-          },
-        ],
-      },
-    },
-  ],
-} as unknown as DocumentNode<
-  CommitConfigChangesMutation,
-  CommitConfigChangesMutationVariables
->;
-export const ConfigQueryDocument = {
-  kind: "Document",
-  definitions: [
-    {
-      kind: "OperationDefinition",
-      operation: "query",
-      name: { kind: "Name", value: "ConfigQuery" },
-      selectionSet: {
-        kind: "SelectionSet",
-        selections: [
-          {
-            kind: "Field",
-            name: { kind: "Name", value: "allConfigurations" },
-            selectionSet: {
-              kind: "SelectionSet",
-              selections: [
-                {
-                  kind: "Field",
-                  name: { kind: "Name", value: "data" },
-                  selectionSet: {
-                    kind: "SelectionSet",
-                    selections: [
-                      {
-                        kind: "FragmentSpread",
-                        name: { kind: "Name", value: "ConfigFragment" },
-                      },
-                    ],
-                  },
-                },
-              ],
-            },
-          },
-        ],
-      },
-    },
-    {
-      kind: "FragmentDefinition",
-      name: { kind: "Name", value: "ConfigFragment" },
-      typeCondition: {
-        kind: "NamedType",
-        name: { kind: "Name", value: "ConfigurationNode" },
-      },
-      selectionSet: {
-        kind: "SelectionSet",
-        selections: [
-          { kind: "Field", name: { kind: "Name", value: "id" } },
-          { kind: "Field", name: { kind: "Name", value: "key" } },
-          { kind: "Field", name: { kind: "Name", value: "value" } },
-          { kind: "Field", name: { kind: "Name", value: "validAfter" } },
-          { kind: "Field", name: { kind: "Name", value: "validUntil" } },
-          { kind: "Field", name: { kind: "Name", value: "createdAt" } },
-        ],
-      },
-    },
-  ],
-} as unknown as DocumentNode<ConfigQueryQuery, ConfigQueryQueryVariables>;
-export const CreateEventDocument = {
-  kind: "Document",
-  definitions: [
-    {
-      kind: "OperationDefinition",
-      operation: "mutation",
-      name: { kind: "Name", value: "CreateEvent" },
-      variableDefinitions: [
-        {
-          kind: "VariableDefinition",
-          variable: {
-            kind: "Variable",
-            name: { kind: "Name", value: "input" },
-          },
-          type: {
-            kind: "NonNullType",
-            type: {
-              kind: "NamedType",
-              name: { kind: "Name", value: "CreateEventInput" },
-            },
-          },
-        },
-      ],
-      selectionSet: {
-        kind: "SelectionSet",
-        selections: [
-          {
-            kind: "Field",
-            name: { kind: "Name", value: "createEvent" },
-            arguments: [
-              {
-                kind: "Argument",
-                name: { kind: "Name", value: "input" },
-                value: {
-                  kind: "Variable",
-                  name: { kind: "Name", value: "input" },
-                },
-              },
-            ],
-            selectionSet: {
-              kind: "SelectionSet",
-              selections: [
-                {
-                  kind: "Field",
-                  name: { kind: "Name", value: "data" },
-                  selectionSet: {
-                    kind: "SelectionSet",
-                    selections: [
-                      { kind: "Field", name: { kind: "Name", value: "id" } },
-                    ],
-                  },
-                },
-              ],
-            },
-          },
-        ],
-      },
-    },
-  ],
-} as unknown as DocumentNode<CreateEventMutation, CreateEventMutationVariables>;
-export const SaveEventDocument = {
-  kind: "Document",
-  definitions: [
-    {
-      kind: "OperationDefinition",
-      operation: "mutation",
-      name: { kind: "Name", value: "SaveEvent" },
-      variableDefinitions: [
-        {
-          kind: "VariableDefinition",
-          variable: { kind: "Variable", name: { kind: "Name", value: "uuid" } },
-          type: {
-            kind: "NonNullType",
-            type: {
-              kind: "NamedType",
-              name: { kind: "Name", value: "GlobalId" },
-            },
-          },
-        },
-        {
-          kind: "VariableDefinition",
-          variable: {
-            kind: "Variable",
-            name: { kind: "Name", value: "input" },
-          },
-          type: {
-            kind: "NonNullType",
-            type: {
-              kind: "NamedType",
-              name: { kind: "Name", value: "SetEventInput" },
-            },
-          },
-        },
-      ],
-      selectionSet: {
-        kind: "SelectionSet",
-        selections: [
-          {
-            kind: "Field",
-            name: { kind: "Name", value: "setEvent" },
-            arguments: [
-              {
-                kind: "Argument",
-                name: { kind: "Name", value: "uuid" },
-                value: {
-                  kind: "Variable",
-                  name: { kind: "Name", value: "uuid" },
-                },
-              },
-              {
-                kind: "Argument",
-                name: { kind: "Name", value: "input" },
-                value: {
-                  kind: "Variable",
-                  name: { kind: "Name", value: "input" },
-                },
-              },
-            ],
-            selectionSet: {
-              kind: "SelectionSet",
-              selections: [
-                {
-                  kind: "Field",
-                  name: { kind: "Name", value: "data" },
-                  selectionSet: {
-                    kind: "SelectionSet",
-                    selections: [
-                      {
-                        kind: "FragmentSpread",
-                        name: { kind: "Name", value: "EventEditorFragment" },
-                      },
-                    ],
-                  },
-                },
-              ],
-            },
-          },
-        ],
-      },
-    },
-    {
-      kind: "FragmentDefinition",
-      name: { kind: "Name", value: "EventEditorFragment" },
-      typeCondition: {
-        kind: "NamedType",
-        name: { kind: "Name", value: "EventNode" },
-      },
-      selectionSet: {
-        kind: "SelectionSet",
-        selections: [
-          { kind: "Field", name: { kind: "Name", value: "id" } },
-          { kind: "Field", name: { kind: "Name", value: "title" } },
-          { kind: "Field", name: { kind: "Name", value: "summary" } },
-          { kind: "Field", name: { kind: "Name", value: "description" } },
-          { kind: "Field", name: { kind: "Name", value: "location" } },
-          {
-            kind: "Field",
-            name: { kind: "Name", value: "occurrences" },
-            selectionSet: {
-              kind: "SelectionSet",
-              selections: [
-                { kind: "Field", name: { kind: "Name", value: "id" } },
-                {
-                  kind: "Field",
-                  name: { kind: "Name", value: "interval" },
-                  selectionSet: {
-                    kind: "SelectionSet",
-                    selections: [
-                      { kind: "Field", name: { kind: "Name", value: "start" } },
-                      { kind: "Field", name: { kind: "Name", value: "end" } },
-                    ],
-                  },
-                },
-                { kind: "Field", name: { kind: "Name", value: "fullDay" } },
-              ],
-            },
-          },
-          {
-            kind: "Field",
-            name: { kind: "Name", value: "images" },
-            selectionSet: {
-              kind: "SelectionSet",
-              selections: [
-                { kind: "Field", name: { kind: "Name", value: "url" } },
-                { kind: "Field", name: { kind: "Name", value: "width" } },
-                { kind: "Field", name: { kind: "Name", value: "height" } },
-                { kind: "Field", name: { kind: "Name", value: "thumbHash" } },
-                { kind: "Field", name: { kind: "Name", value: "alt" } },
-              ],
-            },
-          },
-        ],
-      },
-    },
-  ],
-} as unknown as DocumentNode<SaveEventMutation, SaveEventMutationVariables>;
-export const CreateMarathonDocument = {
-  kind: "Document",
-  definitions: [
-    {
-      kind: "OperationDefinition",
-      operation: "mutation",
-      name: { kind: "Name", value: "CreateMarathon" },
-      variableDefinitions: [
-        {
-          kind: "VariableDefinition",
-          variable: {
-            kind: "Variable",
-            name: { kind: "Name", value: "input" },
-          },
-          type: {
-            kind: "NonNullType",
-            type: {
-              kind: "NamedType",
-              name: { kind: "Name", value: "CreateMarathonInput" },
-            },
-          },
-        },
-      ],
-      selectionSet: {
-        kind: "SelectionSet",
-        selections: [
-          {
-            kind: "Field",
-            name: { kind: "Name", value: "createMarathon" },
-            arguments: [
-              {
-                kind: "Argument",
-                name: { kind: "Name", value: "input" },
-                value: {
-                  kind: "Variable",
-                  name: { kind: "Name", value: "input" },
-                },
-              },
-            ],
-            selectionSet: {
-              kind: "SelectionSet",
-              selections: [
-                { kind: "Field", name: { kind: "Name", value: "id" } },
-              ],
-            },
-          },
-        ],
-      },
-    },
-  ],
-} as unknown as DocumentNode<
-  CreateMarathonMutation,
-  CreateMarathonMutationVariables
->;
-export const EditMarathonDocument = {
-  kind: "Document",
-  definitions: [
-    {
-      kind: "OperationDefinition",
-      operation: "mutation",
-      name: { kind: "Name", value: "EditMarathon" },
-      variableDefinitions: [
-        {
-          kind: "VariableDefinition",
-          variable: {
-            kind: "Variable",
-            name: { kind: "Name", value: "input" },
-          },
-          type: {
-            kind: "NonNullType",
-            type: {
-              kind: "NamedType",
-              name: { kind: "Name", value: "SetMarathonInput" },
-            },
-          },
-        },
-        {
-          kind: "VariableDefinition",
-          variable: {
-            kind: "Variable",
-            name: { kind: "Name", value: "marathonId" },
-          },
-          type: {
-            kind: "NonNullType",
-            type: {
-              kind: "NamedType",
-              name: { kind: "Name", value: "GlobalId" },
-            },
-          },
-        },
-      ],
-      selectionSet: {
-        kind: "SelectionSet",
-        selections: [
-          {
-            kind: "Field",
-            name: { kind: "Name", value: "setMarathon" },
-            arguments: [
-              {
-                kind: "Argument",
-                name: { kind: "Name", value: "input" },
-                value: {
-                  kind: "Variable",
-                  name: { kind: "Name", value: "input" },
-                },
-              },
-              {
-                kind: "Argument",
-                name: { kind: "Name", value: "uuid" },
-                value: {
-                  kind: "Variable",
-                  name: { kind: "Name", value: "marathonId" },
-                },
-              },
-            ],
-            selectionSet: {
-              kind: "SelectionSet",
-              selections: [
-                { kind: "Field", name: { kind: "Name", value: "id" } },
-              ],
-            },
-          },
-        ],
-      },
-    },
-  ],
-} as unknown as DocumentNode<
-  EditMarathonMutation,
-  EditMarathonMutationVariables
->;
-export const GetMarathonDocument = {
-  kind: "Document",
-  definitions: [
-    {
-      kind: "OperationDefinition",
-      operation: "query",
-      name: { kind: "Name", value: "GetMarathon" },
-      variableDefinitions: [
-        {
-          kind: "VariableDefinition",
-          variable: {
-            kind: "Variable",
-            name: { kind: "Name", value: "marathonId" },
-          },
-          type: {
-            kind: "NonNullType",
-            type: {
-              kind: "NamedType",
-              name: { kind: "Name", value: "GlobalId" },
-            },
-          },
-        },
-      ],
-      selectionSet: {
-        kind: "SelectionSet",
-        selections: [
-          {
-            kind: "Field",
-            name: { kind: "Name", value: "marathon" },
-            arguments: [
-              {
-                kind: "Argument",
-                name: { kind: "Name", value: "uuid" },
-                value: {
-                  kind: "Variable",
-                  name: { kind: "Name", value: "marathonId" },
-                },
-              },
-            ],
-            selectionSet: {
-              kind: "SelectionSet",
-              selections: [
-                { kind: "Field", name: { kind: "Name", value: "year" } },
-                { kind: "Field", name: { kind: "Name", value: "startDate" } },
-                { kind: "Field", name: { kind: "Name", value: "endDate" } },
-              ],
-            },
-          },
-        ],
-      },
-    },
-  ],
-} as unknown as DocumentNode<GetMarathonQuery, GetMarathonQueryVariables>;
-export const CreateNotificationDocument = {
-  kind: "Document",
-  definitions: [
-    {
-      kind: "OperationDefinition",
-      operation: "mutation",
-      name: { kind: "Name", value: "CreateNotification" },
-      variableDefinitions: [
-        {
-          kind: "VariableDefinition",
-          variable: {
-            kind: "Variable",
-            name: { kind: "Name", value: "title" },
-          },
-          type: {
-            kind: "NonNullType",
-            type: {
-              kind: "NamedType",
-              name: { kind: "Name", value: "String" },
-            },
-          },
-        },
-        {
-          kind: "VariableDefinition",
-          variable: { kind: "Variable", name: { kind: "Name", value: "body" } },
-          type: {
-            kind: "NonNullType",
-            type: {
-              kind: "NamedType",
-              name: { kind: "Name", value: "String" },
-            },
-          },
-        },
-        {
-          kind: "VariableDefinition",
-          variable: {
-            kind: "Variable",
-            name: { kind: "Name", value: "audience" },
-          },
-          type: {
-            kind: "NonNullType",
-            type: {
-              kind: "NamedType",
-              name: { kind: "Name", value: "NotificationAudienceInput" },
-            },
-          },
-        },
-        {
-          kind: "VariableDefinition",
-          variable: { kind: "Variable", name: { kind: "Name", value: "url" } },
-          type: { kind: "NamedType", name: { kind: "Name", value: "String" } },
-        },
-      ],
-      selectionSet: {
-        kind: "SelectionSet",
-        selections: [
-          {
-            kind: "Field",
-            name: { kind: "Name", value: "stageNotification" },
-            arguments: [
-              {
-                kind: "Argument",
-                name: { kind: "Name", value: "title" },
-                value: {
-                  kind: "Variable",
-                  name: { kind: "Name", value: "title" },
-                },
-              },
-              {
-                kind: "Argument",
-                name: { kind: "Name", value: "body" },
-                value: {
-                  kind: "Variable",
-                  name: { kind: "Name", value: "body" },
-                },
-              },
-              {
-                kind: "Argument",
-                name: { kind: "Name", value: "audience" },
-                value: {
-                  kind: "Variable",
-                  name: { kind: "Name", value: "audience" },
-                },
-              },
-              {
-                kind: "Argument",
-                name: { kind: "Name", value: "url" },
-                value: {
-                  kind: "Variable",
-                  name: { kind: "Name", value: "url" },
-                },
-              },
-            ],
-            selectionSet: {
-              kind: "SelectionSet",
-              selections: [
-                { kind: "Field", name: { kind: "Name", value: "uuid" } },
-              ],
-            },
-          },
-        ],
-      },
-    },
-  ],
-} as unknown as DocumentNode<
-  CreateNotificationMutation,
-  CreateNotificationMutationVariables
->;
-export const CancelNotificationScheduleDocument = {
-  kind: "Document",
-  definitions: [
-    {
-      kind: "OperationDefinition",
-      operation: "mutation",
-      name: { kind: "Name", value: "CancelNotificationSchedule" },
-      variableDefinitions: [
-        {
-          kind: "VariableDefinition",
-          variable: { kind: "Variable", name: { kind: "Name", value: "uuid" } },
-          type: {
-            kind: "NonNullType",
-            type: {
-              kind: "NamedType",
-              name: { kind: "Name", value: "GlobalId" },
-            },
-          },
-        },
-      ],
-      selectionSet: {
-        kind: "SelectionSet",
-        selections: [
-          {
-            kind: "Field",
-            name: { kind: "Name", value: "abortScheduledNotification" },
-            arguments: [
-              {
-                kind: "Argument",
-                name: { kind: "Name", value: "uuid" },
-                value: {
-                  kind: "Variable",
-                  name: { kind: "Name", value: "uuid" },
-                },
-              },
-            ],
-            selectionSet: {
-              kind: "SelectionSet",
-              selections: [
-                { kind: "Field", name: { kind: "Name", value: "ok" } },
-              ],
-            },
-          },
-        ],
-      },
-    },
-  ],
-} as unknown as DocumentNode<
-  CancelNotificationScheduleMutation,
-  CancelNotificationScheduleMutationVariables
->;
-export const DeleteNotificationDocument = {
-  kind: "Document",
-  definitions: [
-    {
-      kind: "OperationDefinition",
-      operation: "mutation",
-      name: { kind: "Name", value: "DeleteNotification" },
-      variableDefinitions: [
-        {
-          kind: "VariableDefinition",
-          variable: { kind: "Variable", name: { kind: "Name", value: "uuid" } },
-          type: {
-            kind: "NonNullType",
-            type: {
-              kind: "NamedType",
-              name: { kind: "Name", value: "GlobalId" },
-            },
-          },
-        },
-        {
-          kind: "VariableDefinition",
-          variable: {
-            kind: "Variable",
-            name: { kind: "Name", value: "force" },
-          },
-          type: { kind: "NamedType", name: { kind: "Name", value: "Boolean" } },
-        },
-      ],
-      selectionSet: {
-        kind: "SelectionSet",
-        selections: [
-          {
-            kind: "Field",
-            name: { kind: "Name", value: "deleteNotification" },
-            arguments: [
-              {
-                kind: "Argument",
-                name: { kind: "Name", value: "uuid" },
-                value: {
-                  kind: "Variable",
-                  name: { kind: "Name", value: "uuid" },
-                },
-              },
-              {
-                kind: "Argument",
-                name: { kind: "Name", value: "force" },
-                value: {
-                  kind: "Variable",
-                  name: { kind: "Name", value: "force" },
-                },
-              },
-            ],
-            selectionSet: {
-              kind: "SelectionSet",
-              selections: [
-                { kind: "Field", name: { kind: "Name", value: "ok" } },
-              ],
-            },
-          },
-        ],
-      },
-    },
-  ],
-} as unknown as DocumentNode<
-  DeleteNotificationMutation,
-  DeleteNotificationMutationVariables
->;
-export const SendNotificationDocument = {
-  kind: "Document",
-  definitions: [
-    {
-      kind: "OperationDefinition",
-      operation: "mutation",
-      name: { kind: "Name", value: "SendNotification" },
-      variableDefinitions: [
-        {
-          kind: "VariableDefinition",
-          variable: { kind: "Variable", name: { kind: "Name", value: "uuid" } },
-          type: {
-            kind: "NonNullType",
-            type: {
-              kind: "NamedType",
-              name: { kind: "Name", value: "GlobalId" },
-            },
-          },
-        },
-      ],
-      selectionSet: {
-        kind: "SelectionSet",
-        selections: [
-          {
-            kind: "Field",
-            name: { kind: "Name", value: "sendNotification" },
-            arguments: [
-              {
-                kind: "Argument",
-                name: { kind: "Name", value: "uuid" },
-                value: {
-                  kind: "Variable",
-                  name: { kind: "Name", value: "uuid" },
-                },
-              },
-            ],
-            selectionSet: {
-              kind: "SelectionSet",
-              selections: [
-                { kind: "Field", name: { kind: "Name", value: "ok" } },
-              ],
-            },
-          },
-        ],
-      },
-    },
-  ],
-} as unknown as DocumentNode<
-  SendNotificationMutation,
-  SendNotificationMutationVariables
->;
-export const ScheduleNotificationDocument = {
-  kind: "Document",
-  definitions: [
-    {
-      kind: "OperationDefinition",
-      operation: "mutation",
-      name: { kind: "Name", value: "ScheduleNotification" },
-      variableDefinitions: [
-        {
-          kind: "VariableDefinition",
-          variable: { kind: "Variable", name: { kind: "Name", value: "uuid" } },
-          type: {
-            kind: "NonNullType",
-            type: {
-              kind: "NamedType",
-              name: { kind: "Name", value: "GlobalId" },
-            },
-          },
-        },
-        {
-          kind: "VariableDefinition",
-          variable: {
-            kind: "Variable",
-            name: { kind: "Name", value: "sendAt" },
-          },
-          type: {
-            kind: "NonNullType",
-            type: {
-              kind: "NamedType",
-              name: { kind: "Name", value: "DateTimeISO" },
-            },
-          },
-        },
-      ],
-      selectionSet: {
-        kind: "SelectionSet",
-        selections: [
-          {
-            kind: "Field",
-            name: { kind: "Name", value: "scheduleNotification" },
-            arguments: [
-              {
-                kind: "Argument",
-                name: { kind: "Name", value: "uuid" },
-                value: {
-                  kind: "Variable",
-                  name: { kind: "Name", value: "uuid" },
-                },
-              },
-              {
-                kind: "Argument",
-                name: { kind: "Name", value: "sendAt" },
-                value: {
-                  kind: "Variable",
-                  name: { kind: "Name", value: "sendAt" },
-                },
-              },
-            ],
-            selectionSet: {
-              kind: "SelectionSet",
-              selections: [
-                { kind: "Field", name: { kind: "Name", value: "ok" } },
-              ],
-            },
-          },
-        ],
-      },
-    },
-  ],
-} as unknown as DocumentNode<
-  ScheduleNotificationMutation,
-  ScheduleNotificationMutationVariables
->;
-export const PersonBulkCreatorDocument = {
-  kind: "Document",
-  definitions: [
-    {
-      kind: "OperationDefinition",
-      operation: "mutation",
-      name: { kind: "Name", value: "PersonBulkCreator" },
-      variableDefinitions: [
-        {
-          kind: "VariableDefinition",
-          variable: {
-            kind: "Variable",
-            name: { kind: "Name", value: "input" },
-          },
-          type: {
-            kind: "NonNullType",
-            type: {
-              kind: "ListType",
-              type: {
-                kind: "NonNullType",
-                type: {
-                  kind: "NamedType",
-                  name: { kind: "Name", value: "BulkPersonInput" },
-                },
-              },
-            },
-          },
-        },
-        {
-          kind: "VariableDefinition",
-          variable: {
-            kind: "Variable",
-            name: { kind: "Name", value: "marathonId" },
-          },
-          type: {
-            kind: "NonNullType",
-            type: {
-              kind: "NamedType",
-              name: { kind: "Name", value: "GlobalId" },
-            },
-          },
-        },
-      ],
-      selectionSet: {
-        kind: "SelectionSet",
-        selections: [
-          {
-            kind: "Field",
-            name: { kind: "Name", value: "bulkLoadPeople" },
-            arguments: [
-              {
-                kind: "Argument",
-                name: { kind: "Name", value: "people" },
-                value: {
-                  kind: "Variable",
-                  name: { kind: "Name", value: "input" },
-                },
-              },
-              {
-                kind: "Argument",
-                name: { kind: "Name", value: "marathonId" },
-                value: {
-                  kind: "Variable",
-                  name: { kind: "Name", value: "marathonId" },
-                },
-              },
-            ],
-            selectionSet: {
-              kind: "SelectionSet",
-              selections: [
-                { kind: "Field", name: { kind: "Name", value: "id" } },
-              ],
-            },
-          },
-        ],
-      },
-    },
-  ],
-} as unknown as DocumentNode<
-  PersonBulkCreatorMutation,
-  PersonBulkCreatorMutationVariables
->;
-export const PersonCreatorDocument = {
-  kind: "Document",
-  definitions: [
-    {
-      kind: "OperationDefinition",
-      operation: "mutation",
-      name: { kind: "Name", value: "PersonCreator" },
-      variableDefinitions: [
-        {
-          kind: "VariableDefinition",
-          variable: {
-            kind: "Variable",
-            name: { kind: "Name", value: "input" },
-          },
-          type: {
-            kind: "NonNullType",
-            type: {
-              kind: "NamedType",
-              name: { kind: "Name", value: "CreatePersonInput" },
-            },
-          },
-        },
-      ],
-      selectionSet: {
-        kind: "SelectionSet",
-        selections: [
-          {
-            kind: "Field",
-            name: { kind: "Name", value: "createPerson" },
-            arguments: [
-              {
-                kind: "Argument",
-                name: { kind: "Name", value: "input" },
-                value: {
-                  kind: "Variable",
-                  name: { kind: "Name", value: "input" },
-                },
-              },
-            ],
-            selectionSet: {
-              kind: "SelectionSet",
-              selections: [
-                { kind: "Field", name: { kind: "Name", value: "id" } },
-              ],
-            },
-          },
-        ],
-      },
-    },
-  ],
-} as unknown as DocumentNode<
-  PersonCreatorMutation,
-  PersonCreatorMutationVariables
->;
-export const PersonEditorDocument = {
-  kind: "Document",
-  definitions: [
-    {
-      kind: "OperationDefinition",
-      operation: "mutation",
-      name: { kind: "Name", value: "PersonEditor" },
-      variableDefinitions: [
-        {
-          kind: "VariableDefinition",
-          variable: { kind: "Variable", name: { kind: "Name", value: "uuid" } },
-          type: {
-            kind: "NonNullType",
-            type: {
-              kind: "NamedType",
-              name: { kind: "Name", value: "GlobalId" },
-            },
-          },
-        },
-        {
-          kind: "VariableDefinition",
-          variable: {
-            kind: "Variable",
-            name: { kind: "Name", value: "input" },
-          },
-          type: {
-            kind: "NonNullType",
-            type: {
-              kind: "NamedType",
-              name: { kind: "Name", value: "SetPersonInput" },
-            },
-          },
-        },
-      ],
-      selectionSet: {
-        kind: "SelectionSet",
-        selections: [
-          {
-            kind: "Field",
-            name: { kind: "Name", value: "setPerson" },
-            arguments: [
-              {
-                kind: "Argument",
-                name: { kind: "Name", value: "uuid" },
-                value: {
-                  kind: "Variable",
-                  name: { kind: "Name", value: "uuid" },
-                },
-              },
-              {
-                kind: "Argument",
-                name: { kind: "Name", value: "input" },
-                value: {
-                  kind: "Variable",
-                  name: { kind: "Name", value: "input" },
-                },
-              },
-            ],
-            selectionSet: {
-              kind: "SelectionSet",
-              selections: [
-                { kind: "Field", name: { kind: "Name", value: "id" } },
-              ],
-            },
-          },
-        ],
-      },
-    },
-  ],
-} as unknown as DocumentNode<
-  PersonEditorMutation,
-  PersonEditorMutationVariables
->;
-export const CreatePointEntryDocument = {
-  kind: "Document",
-  definitions: [
-    {
-      kind: "OperationDefinition",
-      operation: "mutation",
-      name: { kind: "Name", value: "CreatePointEntry" },
-      variableDefinitions: [
-        {
-          kind: "VariableDefinition",
-          variable: {
-            kind: "Variable",
-            name: { kind: "Name", value: "input" },
-          },
-          type: {
-            kind: "NonNullType",
-            type: {
-              kind: "NamedType",
-              name: { kind: "Name", value: "CreatePointEntryInput" },
-            },
-          },
-        },
-      ],
-      selectionSet: {
-        kind: "SelectionSet",
-        selections: [
-          {
-            kind: "Field",
-            name: { kind: "Name", value: "createPointEntry" },
-            arguments: [
-              {
-                kind: "Argument",
-                name: { kind: "Name", value: "input" },
-                value: {
-                  kind: "Variable",
-                  name: { kind: "Name", value: "input" },
-                },
-              },
-            ],
-            selectionSet: {
-              kind: "SelectionSet",
-              selections: [
-                {
-                  kind: "Field",
-                  name: { kind: "Name", value: "data" },
-                  selectionSet: {
-                    kind: "SelectionSet",
-                    selections: [
-                      { kind: "Field", name: { kind: "Name", value: "id" } },
-                    ],
-                  },
-                },
-              ],
-            },
-          },
-        ],
-      },
-    },
-  ],
-} as unknown as DocumentNode<
-  CreatePointEntryMutation,
-  CreatePointEntryMutationVariables
->;
-export const GetPersonByUuidDocument = {
-  kind: "Document",
-  definitions: [
-    {
-      kind: "OperationDefinition",
-      operation: "query",
-      name: { kind: "Name", value: "GetPersonByUuid" },
-      variableDefinitions: [
-        {
-          kind: "VariableDefinition",
-          variable: { kind: "Variable", name: { kind: "Name", value: "uuid" } },
-          type: {
-            kind: "NonNullType",
-            type: {
-              kind: "NamedType",
-              name: { kind: "Name", value: "GlobalId" },
-            },
-          },
-        },
-      ],
-      selectionSet: {
-        kind: "SelectionSet",
-        selections: [
-          {
-            kind: "Field",
-            name: { kind: "Name", value: "person" },
-            arguments: [
-              {
-                kind: "Argument",
-                name: { kind: "Name", value: "uuid" },
-                value: {
-                  kind: "Variable",
-                  name: { kind: "Name", value: "uuid" },
-                },
-              },
-            ],
-            selectionSet: {
-              kind: "SelectionSet",
-              selections: [
-                { kind: "Field", name: { kind: "Name", value: "id" } },
-                { kind: "Field", name: { kind: "Name", value: "name" } },
-                { kind: "Field", name: { kind: "Name", value: "linkblue" } },
-              ],
-            },
-          },
-        ],
-      },
-    },
-  ],
-} as unknown as DocumentNode<
-  GetPersonByUuidQuery,
-  GetPersonByUuidQueryVariables
->;
-export const GetPersonByLinkBlueDocument = {
-  kind: "Document",
-  definitions: [
-    {
-      kind: "OperationDefinition",
-      operation: "query",
-      name: { kind: "Name", value: "GetPersonByLinkBlue" },
-      variableDefinitions: [
-        {
-          kind: "VariableDefinition",
-          variable: {
-            kind: "Variable",
-            name: { kind: "Name", value: "linkBlue" },
-          },
-          type: {
-            kind: "NonNullType",
-            type: {
-              kind: "NamedType",
-              name: { kind: "Name", value: "String" },
-            },
-          },
-        },
-      ],
-      selectionSet: {
-        kind: "SelectionSet",
-        selections: [
-          {
-            kind: "Field",
-            name: { kind: "Name", value: "personByLinkBlue" },
-            arguments: [
-              {
-                kind: "Argument",
-                name: { kind: "Name", value: "linkBlueId" },
-                value: {
-                  kind: "Variable",
-                  name: { kind: "Name", value: "linkBlue" },
-                },
-              },
-            ],
-            selectionSet: {
-              kind: "SelectionSet",
-              selections: [
-                { kind: "Field", name: { kind: "Name", value: "id" } },
-                { kind: "Field", name: { kind: "Name", value: "name" } },
-              ],
-            },
-          },
-        ],
-      },
-    },
-  ],
-} as unknown as DocumentNode<
-  GetPersonByLinkBlueQuery,
-  GetPersonByLinkBlueQueryVariables
->;
-export const SearchPersonByNameDocument = {
-  kind: "Document",
-  definitions: [
-    {
-      kind: "OperationDefinition",
-      operation: "query",
-      name: { kind: "Name", value: "SearchPersonByName" },
-      variableDefinitions: [
-        {
-          kind: "VariableDefinition",
-          variable: { kind: "Variable", name: { kind: "Name", value: "name" } },
-          type: {
-            kind: "NonNullType",
-            type: {
-              kind: "NamedType",
-              name: { kind: "Name", value: "String" },
-            },
-          },
-        },
-      ],
-      selectionSet: {
-        kind: "SelectionSet",
-        selections: [
-          {
-            kind: "Field",
-            name: { kind: "Name", value: "searchPeopleByName" },
-            arguments: [
-              {
-                kind: "Argument",
-                name: { kind: "Name", value: "name" },
-                value: {
-                  kind: "Variable",
-                  name: { kind: "Name", value: "name" },
-                },
-              },
-            ],
-            selectionSet: {
-              kind: "SelectionSet",
-              selections: [
-                { kind: "Field", name: { kind: "Name", value: "id" } },
-                { kind: "Field", name: { kind: "Name", value: "name" } },
-              ],
-            },
-          },
-        ],
-      },
-    },
-  ],
-} as unknown as DocumentNode<
-  SearchPersonByNameQuery,
-  SearchPersonByNameQueryVariables
->;
-export const CreatePersonByLinkBlueDocument = {
-  kind: "Document",
-  definitions: [
-    {
-      kind: "OperationDefinition",
-      operation: "mutation",
-      name: { kind: "Name", value: "CreatePersonByLinkBlue" },
-      variableDefinitions: [
-        {
-          kind: "VariableDefinition",
-          variable: {
-            kind: "Variable",
-            name: { kind: "Name", value: "linkBlue" },
-          },
-          type: {
-            kind: "NonNullType",
-            type: {
-              kind: "NamedType",
-              name: { kind: "Name", value: "String" },
-            },
-          },
-        },
-        {
-          kind: "VariableDefinition",
-          variable: {
-            kind: "Variable",
-            name: { kind: "Name", value: "email" },
-          },
-          type: {
-            kind: "NonNullType",
-            type: {
-              kind: "NamedType",
-              name: { kind: "Name", value: "EmailAddress" },
-            },
-          },
-        },
-        {
-          kind: "VariableDefinition",
-          variable: { kind: "Variable", name: { kind: "Name", value: "team" } },
-          type: {
-            kind: "NonNullType",
-            type: {
-              kind: "NamedType",
-              name: { kind: "Name", value: "MemberOf" },
-            },
-          },
-        },
-      ],
-      selectionSet: {
-        kind: "SelectionSet",
-        selections: [
-          {
-            kind: "Field",
-            name: { kind: "Name", value: "createPerson" },
-            arguments: [
-              {
-                kind: "Argument",
-                name: { kind: "Name", value: "input" },
-                value: {
-                  kind: "ObjectValue",
-                  fields: [
-                    {
-                      kind: "ObjectField",
-                      name: { kind: "Name", value: "email" },
-                      value: {
-                        kind: "Variable",
-                        name: { kind: "Name", value: "email" },
-                      },
-                    },
-                    {
-                      kind: "ObjectField",
-                      name: { kind: "Name", value: "linkblue" },
-                      value: {
-                        kind: "Variable",
-                        name: { kind: "Name", value: "linkBlue" },
-                      },
-                    },
-                    {
-                      kind: "ObjectField",
-                      name: { kind: "Name", value: "memberOf" },
-                      value: {
-                        kind: "ListValue",
-                        values: [
-                          {
-                            kind: "Variable",
-                            name: { kind: "Name", value: "team" },
-                          },
-                        ],
-                      },
-                    },
-                  ],
-                },
-              },
-            ],
-            selectionSet: {
-              kind: "SelectionSet",
-              selections: [
-                { kind: "Field", name: { kind: "Name", value: "id" } },
-              ],
-            },
-          },
-        ],
-      },
-    },
-  ],
-} as unknown as DocumentNode<
-  CreatePersonByLinkBlueMutation,
-  CreatePersonByLinkBlueMutationVariables
->;
-export const PointEntryOpportunityLookupDocument = {
-  kind: "Document",
-  definitions: [
-    {
-      kind: "OperationDefinition",
-      operation: "query",
-      name: { kind: "Name", value: "PointEntryOpportunityLookup" },
-      variableDefinitions: [
-        {
-          kind: "VariableDefinition",
-          variable: { kind: "Variable", name: { kind: "Name", value: "name" } },
-          type: {
-            kind: "NonNullType",
-            type: {
-              kind: "NamedType",
-              name: { kind: "Name", value: "String" },
-            },
-          },
-        },
-      ],
-      selectionSet: {
-        kind: "SelectionSet",
-        selections: [
-          {
-            kind: "Field",
-            name: { kind: "Name", value: "pointOpportunities" },
-            arguments: [
-              {
-                kind: "Argument",
-                name: { kind: "Name", value: "stringFilters" },
-                value: {
-                  kind: "ObjectValue",
-                  fields: [
-                    {
-                      kind: "ObjectField",
-                      name: { kind: "Name", value: "field" },
-                      value: { kind: "EnumValue", value: "name" },
-                    },
-                    {
-                      kind: "ObjectField",
-                      name: { kind: "Name", value: "comparison" },
-                      value: { kind: "EnumValue", value: "SUBSTRING" },
-                    },
-                    {
-                      kind: "ObjectField",
-                      name: { kind: "Name", value: "value" },
-                      value: {
-                        kind: "Variable",
-                        name: { kind: "Name", value: "name" },
-                      },
-                    },
-                  ],
-                },
-              },
-              {
-                kind: "Argument",
-                name: { kind: "Name", value: "sendAll" },
-                value: { kind: "BooleanValue", value: true },
-              },
-            ],
-            selectionSet: {
-              kind: "SelectionSet",
-              selections: [
-                {
-                  kind: "Field",
-                  name: { kind: "Name", value: "data" },
-                  selectionSet: {
-                    kind: "SelectionSet",
-                    selections: [
-                      { kind: "Field", name: { kind: "Name", value: "name" } },
-                      { kind: "Field", name: { kind: "Name", value: "id" } },
-                    ],
-                  },
-                },
-              ],
-            },
-          },
-        ],
-      },
-    },
-  ],
-} as unknown as DocumentNode<
-  PointEntryOpportunityLookupQuery,
-  PointEntryOpportunityLookupQueryVariables
->;
-export const CreatePointOpportunityDocument = {
-  kind: "Document",
-  definitions: [
-    {
-      kind: "OperationDefinition",
-      operation: "mutation",
-      name: { kind: "Name", value: "CreatePointOpportunity" },
-      variableDefinitions: [
-        {
-          kind: "VariableDefinition",
-          variable: {
-            kind: "Variable",
-            name: { kind: "Name", value: "input" },
-          },
-          type: {
-            kind: "NonNullType",
-            type: {
-              kind: "NamedType",
-              name: { kind: "Name", value: "CreatePointOpportunityInput" },
-            },
-          },
-        },
-      ],
-      selectionSet: {
-        kind: "SelectionSet",
-        selections: [
-          {
-            kind: "Field",
-            name: { kind: "Name", value: "createPointOpportunity" },
-            arguments: [
-              {
-                kind: "Argument",
-                name: { kind: "Name", value: "input" },
-                value: {
-                  kind: "Variable",
-                  name: { kind: "Name", value: "input" },
-                },
-              },
-            ],
-            selectionSet: {
-              kind: "SelectionSet",
-              selections: [
-                { kind: "Field", name: { kind: "Name", value: "uuid" } },
-              ],
-            },
-          },
-        ],
-      },
-    },
-  ],
-} as unknown as DocumentNode<
-  CreatePointOpportunityMutation,
-  CreatePointOpportunityMutationVariables
->;
-export const TeamCreatorDocument = {
-  kind: "Document",
-  definitions: [
-    {
-      kind: "OperationDefinition",
-      operation: "mutation",
-      name: { kind: "Name", value: "TeamCreator" },
-      variableDefinitions: [
-        {
-          kind: "VariableDefinition",
-          variable: {
-            kind: "Variable",
-            name: { kind: "Name", value: "input" },
-          },
-          type: {
-            kind: "NonNullType",
-            type: {
-              kind: "NamedType",
-              name: { kind: "Name", value: "CreateTeamInput" },
-            },
-          },
-        },
-        {
-          kind: "VariableDefinition",
-          variable: {
-            kind: "Variable",
-            name: { kind: "Name", value: "marathonUuid" },
-          },
-          type: {
-            kind: "NonNullType",
-            type: {
-              kind: "NamedType",
-              name: { kind: "Name", value: "GlobalId" },
-            },
-          },
-        },
-      ],
-      selectionSet: {
-        kind: "SelectionSet",
-        selections: [
-          {
-            kind: "Field",
-            name: { kind: "Name", value: "createTeam" },
-            arguments: [
-              {
-                kind: "Argument",
-                name: { kind: "Name", value: "input" },
-                value: {
-                  kind: "Variable",
-                  name: { kind: "Name", value: "input" },
-                },
-              },
-              {
-                kind: "Argument",
-                name: { kind: "Name", value: "marathon" },
-                value: {
-                  kind: "Variable",
-                  name: { kind: "Name", value: "marathonUuid" },
-                },
-              },
-            ],
-            selectionSet: {
-              kind: "SelectionSet",
-              selections: [
-                { kind: "Field", name: { kind: "Name", value: "ok" } },
-                { kind: "Field", name: { kind: "Name", value: "uuid" } },
-              ],
-            },
-          },
-        ],
-      },
-    },
-  ],
-} as unknown as DocumentNode<TeamCreatorMutation, TeamCreatorMutationVariables>;
-export const TeamEditorDocument = {
-  kind: "Document",
-  definitions: [
-    {
-      kind: "OperationDefinition",
-      operation: "mutation",
-      name: { kind: "Name", value: "TeamEditor" },
-      variableDefinitions: [
-        {
-          kind: "VariableDefinition",
-          variable: { kind: "Variable", name: { kind: "Name", value: "uuid" } },
-          type: {
-            kind: "NonNullType",
-            type: {
-              kind: "NamedType",
-              name: { kind: "Name", value: "GlobalId" },
-            },
-          },
-        },
-        {
-          kind: "VariableDefinition",
-          variable: {
-            kind: "Variable",
-            name: { kind: "Name", value: "input" },
-          },
-          type: {
-            kind: "NonNullType",
-            type: {
-              kind: "NamedType",
-              name: { kind: "Name", value: "SetTeamInput" },
-            },
-          },
-        },
-      ],
-      selectionSet: {
-        kind: "SelectionSet",
-        selections: [
-          {
-            kind: "Field",
-            name: { kind: "Name", value: "setTeam" },
-            arguments: [
-              {
-                kind: "Argument",
-                name: { kind: "Name", value: "uuid" },
-                value: {
-                  kind: "Variable",
-                  name: { kind: "Name", value: "uuid" },
-                },
-              },
-              {
-                kind: "Argument",
-                name: { kind: "Name", value: "input" },
-                value: {
-                  kind: "Variable",
-                  name: { kind: "Name", value: "input" },
-                },
-              },
-            ],
-            selectionSet: {
-              kind: "SelectionSet",
-              selections: [
-                { kind: "Field", name: { kind: "Name", value: "ok" } },
-              ],
-            },
-          },
-        ],
-      },
-    },
-  ],
-} as unknown as DocumentNode<TeamEditorMutation, TeamEditorMutationVariables>;
-export const MasqueradeSelectorDocument = {
-  kind: "Document",
-  definitions: [
-    {
-      kind: "OperationDefinition",
-      operation: "query",
-      name: { kind: "Name", value: "MasqueradeSelector" },
-      variableDefinitions: [
-        {
-          kind: "VariableDefinition",
-          variable: {
-            kind: "Variable",
-            name: { kind: "Name", value: "search" },
-          },
-          type: {
-            kind: "NonNullType",
-            type: {
-              kind: "NamedType",
-              name: { kind: "Name", value: "String" },
-            },
-          },
-        },
-      ],
-      selectionSet: {
-        kind: "SelectionSet",
-        selections: [
-          {
-            kind: "Field",
-            name: { kind: "Name", value: "searchPeopleByName" },
-            arguments: [
-              {
-                kind: "Argument",
-                name: { kind: "Name", value: "name" },
-                value: {
-                  kind: "Variable",
-                  name: { kind: "Name", value: "search" },
-                },
-              },
-            ],
-            selectionSet: {
-              kind: "SelectionSet",
-              selections: [
-                { kind: "Field", name: { kind: "Name", value: "id" } },
-                { kind: "Field", name: { kind: "Name", value: "name" } },
-              ],
-            },
-          },
-        ],
-      },
-    },
-  ],
-} as unknown as DocumentNode<
-  MasqueradeSelectorQuery,
-  MasqueradeSelectorQueryVariables
->;
-export const EventsTableDocument = {
-  kind: "Document",
-  definitions: [
-    {
-      kind: "OperationDefinition",
-      operation: "query",
-      name: { kind: "Name", value: "EventsTable" },
-      variableDefinitions: [
-        {
-          kind: "VariableDefinition",
-          variable: { kind: "Variable", name: { kind: "Name", value: "page" } },
-          type: { kind: "NamedType", name: { kind: "Name", value: "Int" } },
-        },
-        {
-          kind: "VariableDefinition",
-          variable: {
-            kind: "Variable",
-            name: { kind: "Name", value: "pageSize" },
-          },
-          type: { kind: "NamedType", name: { kind: "Name", value: "Int" } },
-        },
-        {
-          kind: "VariableDefinition",
-          variable: {
-            kind: "Variable",
-            name: { kind: "Name", value: "sortBy" },
-          },
-          type: {
-            kind: "ListType",
-            type: {
-              kind: "NonNullType",
-              type: {
-                kind: "NamedType",
-                name: { kind: "Name", value: "String" },
-              },
-            },
-          },
-        },
-        {
-          kind: "VariableDefinition",
-          variable: {
-            kind: "Variable",
-            name: { kind: "Name", value: "sortDirection" },
-          },
-          type: {
-            kind: "ListType",
-            type: {
-              kind: "NonNullType",
-              type: {
-                kind: "NamedType",
-                name: { kind: "Name", value: "SortDirection" },
-              },
-            },
-          },
-        },
-        {
-          kind: "VariableDefinition",
-          variable: {
-            kind: "Variable",
-            name: { kind: "Name", value: "dateFilters" },
-          },
-          type: {
-            kind: "ListType",
-            type: {
-              kind: "NonNullType",
-              type: {
-                kind: "NamedType",
-                name: {
-                  kind: "Name",
-                  value: "EventResolverKeyedDateFilterItem",
-                },
-              },
-            },
-          },
-        },
-        {
-          kind: "VariableDefinition",
-          variable: {
-            kind: "Variable",
-            name: { kind: "Name", value: "isNullFilters" },
-          },
-          type: {
-            kind: "ListType",
-            type: {
-              kind: "NonNullType",
-              type: {
-                kind: "NamedType",
-                name: {
-                  kind: "Name",
-                  value: "EventResolverKeyedIsNullFilterItem",
-                },
-              },
-            },
-          },
-        },
-        {
-          kind: "VariableDefinition",
-          variable: {
-            kind: "Variable",
-            name: { kind: "Name", value: "oneOfFilters" },
-          },
-          type: {
-            kind: "ListType",
-            type: {
-              kind: "NonNullType",
-              type: {
-                kind: "NamedType",
-                name: {
-                  kind: "Name",
-                  value: "EventResolverKeyedOneOfFilterItem",
-                },
-              },
-            },
-          },
-        },
-        {
-          kind: "VariableDefinition",
-          variable: {
-            kind: "Variable",
-            name: { kind: "Name", value: "stringFilters" },
-          },
-          type: {
-            kind: "ListType",
-            type: {
-              kind: "NonNullType",
-              type: {
-                kind: "NamedType",
-                name: {
-                  kind: "Name",
-                  value: "EventResolverKeyedStringFilterItem",
-                },
-              },
-            },
-          },
-        },
-      ],
-      selectionSet: {
-        kind: "SelectionSet",
-        selections: [
-          {
-            kind: "Field",
-            name: { kind: "Name", value: "events" },
-            arguments: [
-              {
-                kind: "Argument",
-                name: { kind: "Name", value: "page" },
-                value: {
-                  kind: "Variable",
-                  name: { kind: "Name", value: "page" },
-                },
-              },
-              {
-                kind: "Argument",
-                name: { kind: "Name", value: "pageSize" },
-                value: {
-                  kind: "Variable",
-                  name: { kind: "Name", value: "pageSize" },
-                },
-              },
-              {
-                kind: "Argument",
-                name: { kind: "Name", value: "sortBy" },
-                value: {
-                  kind: "Variable",
-                  name: { kind: "Name", value: "sortBy" },
-                },
-              },
-              {
-                kind: "Argument",
-                name: { kind: "Name", value: "sortDirection" },
-                value: {
-                  kind: "Variable",
-                  name: { kind: "Name", value: "sortDirection" },
-                },
-              },
-              {
-                kind: "Argument",
-                name: { kind: "Name", value: "dateFilters" },
-                value: {
-                  kind: "Variable",
-                  name: { kind: "Name", value: "dateFilters" },
-                },
-              },
-              {
-                kind: "Argument",
-                name: { kind: "Name", value: "isNullFilters" },
-                value: {
-                  kind: "Variable",
-                  name: { kind: "Name", value: "isNullFilters" },
-                },
-              },
-              {
-                kind: "Argument",
-                name: { kind: "Name", value: "oneOfFilters" },
-                value: {
-                  kind: "Variable",
-                  name: { kind: "Name", value: "oneOfFilters" },
-                },
-              },
-              {
-                kind: "Argument",
-                name: { kind: "Name", value: "stringFilters" },
-                value: {
-                  kind: "Variable",
-                  name: { kind: "Name", value: "stringFilters" },
-                },
-              },
-            ],
-            selectionSet: {
-              kind: "SelectionSet",
-              selections: [
-                { kind: "Field", name: { kind: "Name", value: "page" } },
-                { kind: "Field", name: { kind: "Name", value: "pageSize" } },
-                { kind: "Field", name: { kind: "Name", value: "total" } },
-                {
-                  kind: "Field",
-                  name: { kind: "Name", value: "data" },
-                  selectionSet: {
-                    kind: "SelectionSet",
-                    selections: [
-                      {
-                        kind: "FragmentSpread",
-                        name: { kind: "Name", value: "EventsTableFragment" },
-                      },
-                    ],
-                  },
-                },
-              ],
-            },
-          },
-        ],
-      },
-    },
-    {
-      kind: "FragmentDefinition",
-      name: { kind: "Name", value: "EventsTableFragment" },
-      typeCondition: {
-        kind: "NamedType",
-        name: { kind: "Name", value: "EventNode" },
-      },
-      selectionSet: {
-        kind: "SelectionSet",
-        selections: [
-          { kind: "Field", name: { kind: "Name", value: "id" } },
-          { kind: "Field", name: { kind: "Name", value: "title" } },
-          { kind: "Field", name: { kind: "Name", value: "description" } },
-          {
-            kind: "Field",
-            name: { kind: "Name", value: "occurrences" },
-            selectionSet: {
-              kind: "SelectionSet",
-              selections: [
-                { kind: "Field", name: { kind: "Name", value: "id" } },
-                {
-                  kind: "Field",
-                  name: { kind: "Name", value: "interval" },
-                  selectionSet: {
-                    kind: "SelectionSet",
-                    selections: [
-                      { kind: "Field", name: { kind: "Name", value: "start" } },
-                      { kind: "Field", name: { kind: "Name", value: "end" } },
-                    ],
-                  },
-                },
-                { kind: "Field", name: { kind: "Name", value: "fullDay" } },
-              ],
-            },
-          },
-          { kind: "Field", name: { kind: "Name", value: "summary" } },
-        ],
-      },
-    },
-  ],
-} as unknown as DocumentNode<EventsTableQuery, EventsTableQueryVariables>;
-export const ImagesTableDocument = {
-  kind: "Document",
-  definitions: [
-    {
-      kind: "OperationDefinition",
-      operation: "query",
-      name: { kind: "Name", value: "ImagesTable" },
-      variableDefinitions: [
-        {
-          kind: "VariableDefinition",
-          variable: { kind: "Variable", name: { kind: "Name", value: "page" } },
-          type: { kind: "NamedType", name: { kind: "Name", value: "Int" } },
-        },
-        {
-          kind: "VariableDefinition",
-          variable: {
-            kind: "Variable",
-            name: { kind: "Name", value: "pageSize" },
-          },
-          type: { kind: "NamedType", name: { kind: "Name", value: "Int" } },
-        },
-        {
-          kind: "VariableDefinition",
-          variable: {
-            kind: "Variable",
-            name: { kind: "Name", value: "sortBy" },
-          },
-          type: {
-            kind: "ListType",
-            type: {
-              kind: "NonNullType",
-              type: {
-                kind: "NamedType",
-                name: { kind: "Name", value: "String" },
-              },
-            },
-          },
-        },
-        {
-          kind: "VariableDefinition",
-          variable: {
-            kind: "Variable",
-            name: { kind: "Name", value: "sortDirection" },
-          },
-          type: {
-            kind: "ListType",
-            type: {
-              kind: "NonNullType",
-              type: {
-                kind: "NamedType",
-                name: { kind: "Name", value: "SortDirection" },
-              },
-            },
-          },
-        },
-        {
-          kind: "VariableDefinition",
-          variable: {
-            kind: "Variable",
-            name: { kind: "Name", value: "dateFilters" },
-          },
-          type: {
-            kind: "ListType",
-            type: {
-              kind: "NonNullType",
-              type: {
-                kind: "NamedType",
-                name: {
-                  kind: "Name",
-                  value: "ImageResolverKeyedDateFilterItem",
-                },
-              },
-            },
-          },
-        },
-        {
-          kind: "VariableDefinition",
-          variable: {
-            kind: "Variable",
-            name: { kind: "Name", value: "isNullFilters" },
-          },
-          type: {
-            kind: "ListType",
-            type: {
-              kind: "NonNullType",
-              type: {
-                kind: "NamedType",
-                name: {
-                  kind: "Name",
-                  value: "ImageResolverKeyedIsNullFilterItem",
-                },
-              },
-            },
-          },
-        },
-        {
-          kind: "VariableDefinition",
-          variable: {
-            kind: "Variable",
-            name: { kind: "Name", value: "oneOfFilters" },
-          },
-          type: {
-            kind: "ListType",
-            type: {
-              kind: "NonNullType",
-              type: {
-                kind: "NamedType",
-                name: {
-                  kind: "Name",
-                  value: "ImageResolverKeyedOneOfFilterItem",
-                },
-              },
-            },
-          },
-        },
-        {
-          kind: "VariableDefinition",
-          variable: {
-            kind: "Variable",
-            name: { kind: "Name", value: "stringFilters" },
-          },
-          type: {
-            kind: "ListType",
-            type: {
-              kind: "NonNullType",
-              type: {
-                kind: "NamedType",
-                name: {
-                  kind: "Name",
-                  value: "ImageResolverKeyedStringFilterItem",
-                },
-              },
-            },
-          },
-        },
-        {
-          kind: "VariableDefinition",
-          variable: {
-            kind: "Variable",
-            name: { kind: "Name", value: "numericFilters" },
-          },
-          type: {
-            kind: "ListType",
-            type: {
-              kind: "NonNullType",
-              type: {
-                kind: "NamedType",
-                name: {
-                  kind: "Name",
-                  value: "ImageResolverKeyedNumericFilterItem",
-                },
-              },
-            },
-          },
-        },
-      ],
-      selectionSet: {
-        kind: "SelectionSet",
-        selections: [
-          {
-            kind: "Field",
-            name: { kind: "Name", value: "images" },
-            arguments: [
-              {
-                kind: "Argument",
-                name: { kind: "Name", value: "page" },
-                value: {
-                  kind: "Variable",
-                  name: { kind: "Name", value: "page" },
-                },
-              },
-              {
-                kind: "Argument",
-                name: { kind: "Name", value: "pageSize" },
-                value: {
-                  kind: "Variable",
-                  name: { kind: "Name", value: "pageSize" },
-                },
-              },
-              {
-                kind: "Argument",
-                name: { kind: "Name", value: "sortBy" },
-                value: {
-                  kind: "Variable",
-                  name: { kind: "Name", value: "sortBy" },
-                },
-              },
-              {
-                kind: "Argument",
-                name: { kind: "Name", value: "sortDirection" },
-                value: {
-                  kind: "Variable",
-                  name: { kind: "Name", value: "sortDirection" },
-                },
-              },
-              {
-                kind: "Argument",
-                name: { kind: "Name", value: "dateFilters" },
-                value: {
-                  kind: "Variable",
-                  name: { kind: "Name", value: "dateFilters" },
-                },
-              },
-              {
-                kind: "Argument",
-                name: { kind: "Name", value: "isNullFilters" },
-                value: {
-                  kind: "Variable",
-                  name: { kind: "Name", value: "isNullFilters" },
-                },
-              },
-              {
-                kind: "Argument",
-                name: { kind: "Name", value: "oneOfFilters" },
-                value: {
-                  kind: "Variable",
-                  name: { kind: "Name", value: "oneOfFilters" },
-                },
-              },
-              {
-                kind: "Argument",
-                name: { kind: "Name", value: "stringFilters" },
-                value: {
-                  kind: "Variable",
-                  name: { kind: "Name", value: "stringFilters" },
-                },
-              },
-              {
-                kind: "Argument",
-                name: { kind: "Name", value: "numericFilters" },
-                value: {
-                  kind: "Variable",
-                  name: { kind: "Name", value: "numericFilters" },
-                },
-              },
-            ],
-            selectionSet: {
-              kind: "SelectionSet",
-              selections: [
-                { kind: "Field", name: { kind: "Name", value: "page" } },
-                { kind: "Field", name: { kind: "Name", value: "pageSize" } },
-                { kind: "Field", name: { kind: "Name", value: "total" } },
-                {
-                  kind: "Field",
-                  name: { kind: "Name", value: "data" },
-                  selectionSet: {
-                    kind: "SelectionSet",
-                    selections: [
-                      {
-                        kind: "FragmentSpread",
-                        name: { kind: "Name", value: "ImagesTableFragment" },
-                      },
-                    ],
-                  },
-                },
-              ],
-            },
-          },
-        ],
-      },
-    },
-    {
-      kind: "FragmentDefinition",
-      name: { kind: "Name", value: "ImagesTableFragment" },
-      typeCondition: {
-        kind: "NamedType",
-        name: { kind: "Name", value: "ImageNode" },
-      },
-      selectionSet: {
-        kind: "SelectionSet",
-        selections: [
-          { kind: "Field", name: { kind: "Name", value: "id" } },
-          { kind: "Field", name: { kind: "Name", value: "url" } },
-          { kind: "Field", name: { kind: "Name", value: "thumbHash" } },
-          { kind: "Field", name: { kind: "Name", value: "height" } },
-          { kind: "Field", name: { kind: "Name", value: "width" } },
-          { kind: "Field", name: { kind: "Name", value: "alt" } },
-          { kind: "Field", name: { kind: "Name", value: "mimeType" } },
-          { kind: "Field", name: { kind: "Name", value: "createdAt" } },
-        ],
-      },
-    },
-  ],
-} as unknown as DocumentNode<ImagesTableQuery, ImagesTableQueryVariables>;
-export const PeopleTableDocument = {
-  kind: "Document",
-  definitions: [
-    {
-      kind: "OperationDefinition",
-      operation: "query",
-      name: { kind: "Name", value: "PeopleTable" },
-      variableDefinitions: [
-        {
-          kind: "VariableDefinition",
-          variable: { kind: "Variable", name: { kind: "Name", value: "page" } },
-          type: { kind: "NamedType", name: { kind: "Name", value: "Int" } },
-        },
-        {
-          kind: "VariableDefinition",
-          variable: {
-            kind: "Variable",
-            name: { kind: "Name", value: "pageSize" },
-          },
-          type: { kind: "NamedType", name: { kind: "Name", value: "Int" } },
-        },
-        {
-          kind: "VariableDefinition",
-          variable: {
-            kind: "Variable",
-            name: { kind: "Name", value: "sortBy" },
-          },
-          type: {
-            kind: "ListType",
-            type: {
-              kind: "NonNullType",
-              type: {
-                kind: "NamedType",
-                name: { kind: "Name", value: "String" },
-              },
-            },
-          },
-        },
-        {
-          kind: "VariableDefinition",
-          variable: {
-            kind: "Variable",
-            name: { kind: "Name", value: "sortDirection" },
-          },
-          type: {
-            kind: "ListType",
-            type: {
-              kind: "NonNullType",
-              type: {
-                kind: "NamedType",
-                name: { kind: "Name", value: "SortDirection" },
-              },
-            },
-          },
-        },
-        {
-          kind: "VariableDefinition",
-          variable: {
-            kind: "Variable",
-            name: { kind: "Name", value: "isNullFilters" },
-          },
-          type: {
-            kind: "ListType",
-            type: {
-              kind: "NonNullType",
-              type: {
-                kind: "NamedType",
-                name: {
-                  kind: "Name",
-                  value: "PersonResolverKeyedIsNullFilterItem",
-                },
-              },
-            },
-          },
-        },
-        {
-          kind: "VariableDefinition",
-          variable: {
-            kind: "Variable",
-            name: { kind: "Name", value: "oneOfFilters" },
-          },
-          type: {
-            kind: "ListType",
-            type: {
-              kind: "NonNullType",
-              type: {
-                kind: "NamedType",
-                name: {
-                  kind: "Name",
-                  value: "PersonResolverKeyedOneOfFilterItem",
-                },
-              },
-            },
-          },
-        },
-        {
-          kind: "VariableDefinition",
-          variable: {
-            kind: "Variable",
-            name: { kind: "Name", value: "stringFilters" },
-          },
-          type: {
-            kind: "ListType",
-            type: {
-              kind: "NonNullType",
-              type: {
-                kind: "NamedType",
-                name: {
-                  kind: "Name",
-                  value: "PersonResolverKeyedStringFilterItem",
-                },
-              },
-            },
-          },
-        },
-      ],
-      selectionSet: {
-        kind: "SelectionSet",
-        selections: [
-          {
-            kind: "Field",
-            name: { kind: "Name", value: "listPeople" },
-            arguments: [
-              {
-                kind: "Argument",
-                name: { kind: "Name", value: "page" },
-                value: {
-                  kind: "Variable",
-                  name: { kind: "Name", value: "page" },
-                },
-              },
-              {
-                kind: "Argument",
-                name: { kind: "Name", value: "pageSize" },
-                value: {
-                  kind: "Variable",
-                  name: { kind: "Name", value: "pageSize" },
-                },
-              },
-              {
-                kind: "Argument",
-                name: { kind: "Name", value: "sortBy" },
-                value: {
-                  kind: "Variable",
-                  name: { kind: "Name", value: "sortBy" },
-                },
-              },
-              {
-                kind: "Argument",
-                name: { kind: "Name", value: "sortDirection" },
-                value: {
-                  kind: "Variable",
-                  name: { kind: "Name", value: "sortDirection" },
-                },
-              },
-              {
-                kind: "Argument",
-                name: { kind: "Name", value: "isNullFilters" },
-                value: {
-                  kind: "Variable",
-                  name: { kind: "Name", value: "isNullFilters" },
-                },
-              },
-              {
-                kind: "Argument",
-                name: { kind: "Name", value: "oneOfFilters" },
-                value: {
-                  kind: "Variable",
-                  name: { kind: "Name", value: "oneOfFilters" },
-                },
-              },
-              {
-                kind: "Argument",
-                name: { kind: "Name", value: "stringFilters" },
-                value: {
-                  kind: "Variable",
-                  name: { kind: "Name", value: "stringFilters" },
-                },
-              },
-            ],
-            selectionSet: {
-              kind: "SelectionSet",
-              selections: [
-                { kind: "Field", name: { kind: "Name", value: "page" } },
-                { kind: "Field", name: { kind: "Name", value: "pageSize" } },
-                { kind: "Field", name: { kind: "Name", value: "total" } },
-                {
-                  kind: "Field",
-                  name: { kind: "Name", value: "data" },
-                  selectionSet: {
-                    kind: "SelectionSet",
-                    selections: [
-                      {
-                        kind: "FragmentSpread",
-                        name: { kind: "Name", value: "PeopleTableFragment" },
-                      },
-                    ],
-                  },
-                },
-              ],
-            },
-          },
-        ],
-      },
-    },
-    {
-      kind: "FragmentDefinition",
-      name: { kind: "Name", value: "PeopleTableFragment" },
-      typeCondition: {
-        kind: "NamedType",
-        name: { kind: "Name", value: "PersonNode" },
-      },
-      selectionSet: {
-        kind: "SelectionSet",
-        selections: [
-          { kind: "Field", name: { kind: "Name", value: "id" } },
-          { kind: "Field", name: { kind: "Name", value: "name" } },
-          { kind: "Field", name: { kind: "Name", value: "linkblue" } },
-          { kind: "Field", name: { kind: "Name", value: "email" } },
-          { kind: "Field", name: { kind: "Name", value: "dbRole" } },
-          {
-            kind: "Field",
-            name: { kind: "Name", value: "primaryCommittee" },
-            selectionSet: {
-              kind: "SelectionSet",
-              selections: [
-                { kind: "Field", name: { kind: "Name", value: "identifier" } },
-                { kind: "Field", name: { kind: "Name", value: "role" } },
-              ],
-            },
-          },
-        ],
-      },
-    },
-  ],
-} as unknown as DocumentNode<PeopleTableQuery, PeopleTableQueryVariables>;
-export const TeamsTableDocument = {
-  kind: "Document",
-  definitions: [
-    {
-      kind: "OperationDefinition",
-      operation: "query",
-      name: { kind: "Name", value: "TeamsTable" },
-      variableDefinitions: [
-        {
-          kind: "VariableDefinition",
-          variable: { kind: "Variable", name: { kind: "Name", value: "page" } },
-          type: { kind: "NamedType", name: { kind: "Name", value: "Int" } },
-        },
-        {
-          kind: "VariableDefinition",
-          variable: {
-            kind: "Variable",
-            name: { kind: "Name", value: "pageSize" },
-          },
-          type: { kind: "NamedType", name: { kind: "Name", value: "Int" } },
-        },
-        {
-          kind: "VariableDefinition",
-          variable: {
-            kind: "Variable",
-            name: { kind: "Name", value: "sortBy" },
-          },
-          type: {
-            kind: "ListType",
-            type: {
-              kind: "NonNullType",
-              type: {
-                kind: "NamedType",
-                name: { kind: "Name", value: "String" },
-              },
-            },
-          },
-        },
-        {
-          kind: "VariableDefinition",
-          variable: {
-            kind: "Variable",
-            name: { kind: "Name", value: "sortDirection" },
-          },
-          type: {
-            kind: "ListType",
-            type: {
-              kind: "NonNullType",
-              type: {
-                kind: "NamedType",
-                name: { kind: "Name", value: "SortDirection" },
-              },
-            },
-          },
-        },
-        {
-          kind: "VariableDefinition",
-          variable: {
-            kind: "Variable",
-            name: { kind: "Name", value: "isNullFilters" },
-          },
-          type: {
-            kind: "ListType",
-            type: {
-              kind: "NonNullType",
-              type: {
-                kind: "NamedType",
-                name: {
-                  kind: "Name",
-                  value: "TeamResolverKeyedIsNullFilterItem",
-                },
-              },
-            },
-          },
-        },
-        {
-          kind: "VariableDefinition",
-          variable: {
-            kind: "Variable",
-            name: { kind: "Name", value: "oneOfFilters" },
-          },
-          type: {
-            kind: "ListType",
-            type: {
-              kind: "NonNullType",
-              type: {
-                kind: "NamedType",
-                name: {
-                  kind: "Name",
-                  value: "TeamResolverKeyedOneOfFilterItem",
-                },
-              },
-            },
-          },
-        },
-        {
-          kind: "VariableDefinition",
-          variable: {
-            kind: "Variable",
-            name: { kind: "Name", value: "stringFilters" },
-          },
-          type: {
-            kind: "ListType",
-            type: {
-              kind: "NonNullType",
-              type: {
-                kind: "NamedType",
-                name: {
-                  kind: "Name",
-                  value: "TeamResolverKeyedStringFilterItem",
-                },
-              },
-            },
-          },
-        },
-      ],
-      selectionSet: {
-        kind: "SelectionSet",
-        selections: [
-          {
-            kind: "Field",
-            name: { kind: "Name", value: "teams" },
-            arguments: [
-              {
-                kind: "Argument",
-                name: { kind: "Name", value: "page" },
-                value: {
-                  kind: "Variable",
-                  name: { kind: "Name", value: "page" },
-                },
-              },
-              {
-                kind: "Argument",
-                name: { kind: "Name", value: "pageSize" },
-                value: {
-                  kind: "Variable",
-                  name: { kind: "Name", value: "pageSize" },
-                },
-              },
-              {
-                kind: "Argument",
-                name: { kind: "Name", value: "sortBy" },
-                value: {
-                  kind: "Variable",
-                  name: { kind: "Name", value: "sortBy" },
-                },
-              },
-              {
-                kind: "Argument",
-                name: { kind: "Name", value: "sortDirection" },
-                value: {
-                  kind: "Variable",
-                  name: { kind: "Name", value: "sortDirection" },
-                },
-              },
-              {
-                kind: "Argument",
-                name: { kind: "Name", value: "isNullFilters" },
-                value: {
-                  kind: "Variable",
-                  name: { kind: "Name", value: "isNullFilters" },
-                },
-              },
-              {
-                kind: "Argument",
-                name: { kind: "Name", value: "oneOfFilters" },
-                value: {
-                  kind: "Variable",
-                  name: { kind: "Name", value: "oneOfFilters" },
-                },
-              },
-              {
-                kind: "Argument",
-                name: { kind: "Name", value: "stringFilters" },
-                value: {
-                  kind: "Variable",
-                  name: { kind: "Name", value: "stringFilters" },
-                },
-              },
-            ],
-            selectionSet: {
-              kind: "SelectionSet",
-              selections: [
-                { kind: "Field", name: { kind: "Name", value: "page" } },
-                { kind: "Field", name: { kind: "Name", value: "pageSize" } },
-                { kind: "Field", name: { kind: "Name", value: "total" } },
-                {
-                  kind: "Field",
-                  name: { kind: "Name", value: "data" },
-                  selectionSet: {
-                    kind: "SelectionSet",
-                    selections: [
-                      {
-                        kind: "FragmentSpread",
-                        name: { kind: "Name", value: "TeamsTableFragment" },
-                      },
-                    ],
-                  },
-                },
-              ],
-            },
-          },
-        ],
-      },
-    },
-    {
-      kind: "FragmentDefinition",
-      name: { kind: "Name", value: "TeamsTableFragment" },
-      typeCondition: {
-        kind: "NamedType",
-        name: { kind: "Name", value: "TeamNode" },
-      },
-      selectionSet: {
-        kind: "SelectionSet",
-        selections: [
-          { kind: "Field", name: { kind: "Name", value: "id" } },
-          { kind: "Field", name: { kind: "Name", value: "type" } },
-          { kind: "Field", name: { kind: "Name", value: "name" } },
-          { kind: "Field", name: { kind: "Name", value: "legacyStatus" } },
-          { kind: "Field", name: { kind: "Name", value: "totalPoints" } },
-        ],
-      },
-    },
-  ],
-} as unknown as DocumentNode<TeamsTableQuery, TeamsTableQueryVariables>;
-export const NotificationDeliveriesTableQueryDocument = {
-  kind: "Document",
-  definitions: [
-    {
-      kind: "OperationDefinition",
-      operation: "query",
-      name: { kind: "Name", value: "NotificationDeliveriesTableQuery" },
-      variableDefinitions: [
-        {
-          kind: "VariableDefinition",
-          variable: {
-            kind: "Variable",
-            name: { kind: "Name", value: "notificationId" },
-          },
-          type: {
-            kind: "NonNullType",
-            type: {
-              kind: "NamedType",
-              name: { kind: "Name", value: "GlobalId" },
-            },
-          },
-        },
-        {
-          kind: "VariableDefinition",
-          variable: { kind: "Variable", name: { kind: "Name", value: "page" } },
-          type: { kind: "NamedType", name: { kind: "Name", value: "Int" } },
-        },
-        {
-          kind: "VariableDefinition",
-          variable: {
-            kind: "Variable",
-            name: { kind: "Name", value: "pageSize" },
-          },
-          type: { kind: "NamedType", name: { kind: "Name", value: "Int" } },
-        },
-        {
-          kind: "VariableDefinition",
-          variable: {
-            kind: "Variable",
-            name: { kind: "Name", value: "sortBy" },
-          },
-          type: {
-            kind: "ListType",
-            type: {
-              kind: "NonNullType",
-              type: {
-                kind: "NamedType",
-                name: { kind: "Name", value: "String" },
-              },
-            },
-          },
-        },
-        {
-          kind: "VariableDefinition",
-          variable: {
-            kind: "Variable",
-            name: { kind: "Name", value: "sortDirection" },
-          },
-          type: {
-            kind: "ListType",
-            type: {
-              kind: "NonNullType",
-              type: {
-                kind: "NamedType",
-                name: { kind: "Name", value: "SortDirection" },
-              },
-            },
-          },
-        },
-        {
-          kind: "VariableDefinition",
-          variable: {
-            kind: "Variable",
-            name: { kind: "Name", value: "dateFilters" },
-          },
-          type: {
-            kind: "ListType",
-            type: {
-              kind: "NonNullType",
-              type: {
-                kind: "NamedType",
-                name: {
-                  kind: "Name",
-                  value: "NotificationDeliveryResolverKeyedDateFilterItem",
-                },
-              },
-            },
-          },
-        },
-        {
-          kind: "VariableDefinition",
-          variable: {
-            kind: "Variable",
-            name: { kind: "Name", value: "isNullFilters" },
-          },
-          type: {
-            kind: "ListType",
-            type: {
-              kind: "NonNullType",
-              type: {
-                kind: "NamedType",
-                name: {
-                  kind: "Name",
-                  value: "NotificationDeliveryResolverKeyedIsNullFilterItem",
-                },
-              },
-            },
-          },
-        },
-      ],
-      selectionSet: {
-        kind: "SelectionSet",
-        selections: [
-          {
-            kind: "Field",
-            name: { kind: "Name", value: "notificationDeliveries" },
-            arguments: [
-              {
-                kind: "Argument",
-                name: { kind: "Name", value: "notificationUuid" },
-                value: {
-                  kind: "Variable",
-                  name: { kind: "Name", value: "notificationId" },
-                },
-              },
-              {
-                kind: "Argument",
-                name: { kind: "Name", value: "page" },
-                value: {
-                  kind: "Variable",
-                  name: { kind: "Name", value: "page" },
-                },
-              },
-              {
-                kind: "Argument",
-                name: { kind: "Name", value: "pageSize" },
-                value: {
-                  kind: "Variable",
-                  name: { kind: "Name", value: "pageSize" },
-                },
-              },
-              {
-                kind: "Argument",
-                name: { kind: "Name", value: "sortBy" },
-                value: {
-                  kind: "Variable",
-                  name: { kind: "Name", value: "sortBy" },
-                },
-              },
-              {
-                kind: "Argument",
-                name: { kind: "Name", value: "sortDirection" },
-                value: {
-                  kind: "Variable",
-                  name: { kind: "Name", value: "sortDirection" },
-                },
-              },
-              {
-                kind: "Argument",
-                name: { kind: "Name", value: "dateFilters" },
-                value: {
-                  kind: "Variable",
-                  name: { kind: "Name", value: "dateFilters" },
-                },
-              },
-              {
-                kind: "Argument",
-                name: { kind: "Name", value: "isNullFilters" },
-                value: {
-                  kind: "Variable",
-                  name: { kind: "Name", value: "isNullFilters" },
-                },
-              },
-            ],
-            selectionSet: {
-              kind: "SelectionSet",
-              selections: [
-                { kind: "Field", name: { kind: "Name", value: "page" } },
-                { kind: "Field", name: { kind: "Name", value: "pageSize" } },
-                { kind: "Field", name: { kind: "Name", value: "total" } },
-                {
-                  kind: "Field",
-                  name: { kind: "Name", value: "data" },
-                  selectionSet: {
-                    kind: "SelectionSet",
-                    selections: [
-                      {
-                        kind: "FragmentSpread",
-                        name: {
-                          kind: "Name",
-                          value: "NotificationDeliveriesTableFragment",
-                        },
-                      },
-                    ],
-                  },
-                },
-              ],
-            },
-          },
-        ],
-      },
-    },
-    {
-      kind: "FragmentDefinition",
-      name: { kind: "Name", value: "NotificationDeliveriesTableFragment" },
-      typeCondition: {
-        kind: "NamedType",
-        name: { kind: "Name", value: "NotificationDeliveryNode" },
-      },
-      selectionSet: {
-        kind: "SelectionSet",
-        selections: [
-          { kind: "Field", name: { kind: "Name", value: "id" } },
-          { kind: "Field", name: { kind: "Name", value: "deliveryError" } },
-          { kind: "Field", name: { kind: "Name", value: "receiptCheckedAt" } },
-          { kind: "Field", name: { kind: "Name", value: "sentAt" } },
-        ],
-      },
-    },
-  ],
-} as unknown as DocumentNode<
-  NotificationDeliveriesTableQueryQuery,
-  NotificationDeliveriesTableQueryQueryVariables
->;
-export const NotificationsTableQueryDocument = {
-  kind: "Document",
-  definitions: [
-    {
-      kind: "OperationDefinition",
-      operation: "query",
-      name: { kind: "Name", value: "NotificationsTableQuery" },
-      variableDefinitions: [
-        {
-          kind: "VariableDefinition",
-          variable: { kind: "Variable", name: { kind: "Name", value: "page" } },
-          type: { kind: "NamedType", name: { kind: "Name", value: "Int" } },
-        },
-        {
-          kind: "VariableDefinition",
-          variable: {
-            kind: "Variable",
-            name: { kind: "Name", value: "pageSize" },
-          },
-          type: { kind: "NamedType", name: { kind: "Name", value: "Int" } },
-        },
-        {
-          kind: "VariableDefinition",
-          variable: {
-            kind: "Variable",
-            name: { kind: "Name", value: "sortBy" },
-          },
-          type: {
-            kind: "ListType",
-            type: {
-              kind: "NonNullType",
-              type: {
-                kind: "NamedType",
-                name: { kind: "Name", value: "String" },
-              },
-            },
-          },
-        },
-        {
-          kind: "VariableDefinition",
-          variable: {
-            kind: "Variable",
-            name: { kind: "Name", value: "sortDirection" },
-          },
-          type: {
-            kind: "ListType",
-            type: {
-              kind: "NonNullType",
-              type: {
-                kind: "NamedType",
-                name: { kind: "Name", value: "SortDirection" },
-              },
-            },
-          },
-        },
-        {
-          kind: "VariableDefinition",
-          variable: {
-            kind: "Variable",
-            name: { kind: "Name", value: "dateFilters" },
-          },
-          type: {
-            kind: "ListType",
-            type: {
-              kind: "NonNullType",
-              type: {
-                kind: "NamedType",
-                name: {
-                  kind: "Name",
-                  value: "NotificationResolverKeyedDateFilterItem",
-                },
-              },
-            },
-          },
-        },
-        {
-          kind: "VariableDefinition",
-          variable: {
-            kind: "Variable",
-            name: { kind: "Name", value: "isNullFilters" },
-          },
-          type: {
-            kind: "ListType",
-            type: {
-              kind: "NonNullType",
-              type: {
-                kind: "NamedType",
-                name: {
-                  kind: "Name",
-                  value: "NotificationResolverKeyedIsNullFilterItem",
-                },
-              },
-            },
-          },
-        },
-        {
-          kind: "VariableDefinition",
-          variable: {
-            kind: "Variable",
-            name: { kind: "Name", value: "oneOfFilters" },
-          },
-          type: {
-            kind: "ListType",
-            type: {
-              kind: "NonNullType",
-              type: {
-                kind: "NamedType",
-                name: {
-                  kind: "Name",
-                  value: "NotificationResolverKeyedOneOfFilterItem",
-                },
-              },
-            },
-          },
-        },
-        {
-          kind: "VariableDefinition",
-          variable: {
-            kind: "Variable",
-            name: { kind: "Name", value: "stringFilters" },
-          },
-          type: {
-            kind: "ListType",
-            type: {
-              kind: "NonNullType",
-              type: {
-                kind: "NamedType",
-                name: {
-                  kind: "Name",
-                  value: "NotificationResolverKeyedStringFilterItem",
-                },
-              },
-            },
-          },
-        },
-      ],
-      selectionSet: {
-        kind: "SelectionSet",
-        selections: [
-          {
-            kind: "Field",
-            name: { kind: "Name", value: "notifications" },
-            arguments: [
-              {
-                kind: "Argument",
-                name: { kind: "Name", value: "page" },
-                value: {
-                  kind: "Variable",
-                  name: { kind: "Name", value: "page" },
-                },
-              },
-              {
-                kind: "Argument",
-                name: { kind: "Name", value: "pageSize" },
-                value: {
-                  kind: "Variable",
-                  name: { kind: "Name", value: "pageSize" },
-                },
-              },
-              {
-                kind: "Argument",
-                name: { kind: "Name", value: "sortBy" },
-                value: {
-                  kind: "Variable",
-                  name: { kind: "Name", value: "sortBy" },
-                },
-              },
-              {
-                kind: "Argument",
-                name: { kind: "Name", value: "sortDirection" },
-                value: {
-                  kind: "Variable",
-                  name: { kind: "Name", value: "sortDirection" },
-                },
-              },
-              {
-                kind: "Argument",
-                name: { kind: "Name", value: "dateFilters" },
-                value: {
-                  kind: "Variable",
-                  name: { kind: "Name", value: "dateFilters" },
-                },
-              },
-              {
-                kind: "Argument",
-                name: { kind: "Name", value: "isNullFilters" },
-                value: {
-                  kind: "Variable",
-                  name: { kind: "Name", value: "isNullFilters" },
-                },
-              },
-              {
-                kind: "Argument",
-                name: { kind: "Name", value: "oneOfFilters" },
-                value: {
-                  kind: "Variable",
-                  name: { kind: "Name", value: "oneOfFilters" },
-                },
-              },
-              {
-                kind: "Argument",
-                name: { kind: "Name", value: "stringFilters" },
-                value: {
-                  kind: "Variable",
-                  name: { kind: "Name", value: "stringFilters" },
-                },
-              },
-            ],
-            selectionSet: {
-              kind: "SelectionSet",
-              selections: [
-                { kind: "Field", name: { kind: "Name", value: "page" } },
-                { kind: "Field", name: { kind: "Name", value: "pageSize" } },
-                { kind: "Field", name: { kind: "Name", value: "total" } },
-                {
-                  kind: "Field",
-                  name: { kind: "Name", value: "data" },
-                  selectionSet: {
-                    kind: "SelectionSet",
-                    selections: [
-                      {
-                        kind: "FragmentSpread",
-                        name: {
-                          kind: "Name",
-                          value: "NotificationsTableFragment",
-                        },
-                      },
-                    ],
-                  },
-                },
-              ],
-            },
-          },
-        ],
-      },
-    },
-    {
-      kind: "FragmentDefinition",
-      name: { kind: "Name", value: "NotificationsTableFragment" },
-      typeCondition: {
-        kind: "NamedType",
-        name: { kind: "Name", value: "NotificationNode" },
-      },
-      selectionSet: {
-        kind: "SelectionSet",
-        selections: [
-          { kind: "Field", name: { kind: "Name", value: "id" } },
-          { kind: "Field", name: { kind: "Name", value: "title" } },
-          { kind: "Field", name: { kind: "Name", value: "body" } },
-          { kind: "Field", name: { kind: "Name", value: "deliveryIssue" } },
-          {
-            kind: "Field",
-            name: { kind: "Name", value: "deliveryIssueAcknowledgedAt" },
-          },
-          { kind: "Field", name: { kind: "Name", value: "sendAt" } },
-          { kind: "Field", name: { kind: "Name", value: "startedSendingAt" } },
-        ],
-      },
-    },
-  ],
-} as unknown as DocumentNode<
-  NotificationsTableQueryQuery,
-  NotificationsTableQueryQueryVariables
->;
-export const LoginStateDocument = {
-  kind: "Document",
-  definitions: [
-    {
-      kind: "OperationDefinition",
-      operation: "query",
-      name: { kind: "Name", value: "LoginState" },
-      selectionSet: {
-        kind: "SelectionSet",
-        selections: [
-          {
-            kind: "Field",
-            name: { kind: "Name", value: "loginState" },
-            selectionSet: {
-              kind: "SelectionSet",
-              selections: [
-                { kind: "Field", name: { kind: "Name", value: "loggedIn" } },
-                { kind: "Field", name: { kind: "Name", value: "dbRole" } },
-                {
-                  kind: "Field",
-                  name: { kind: "Name", value: "effectiveCommitteeRoles" },
-                  selectionSet: {
-                    kind: "SelectionSet",
-                    selections: [
-                      { kind: "Field", name: { kind: "Name", value: "role" } },
-                      {
-                        kind: "Field",
-                        name: { kind: "Name", value: "identifier" },
-                      },
-                    ],
-                  },
-                },
-              ],
-            },
-          },
-        ],
-      },
-    },
-  ],
-} as unknown as DocumentNode<LoginStateQuery, LoginStateQueryVariables>;
-export const LogsPageDocument = {
-  kind: "Document",
-  definitions: [
-    {
-      kind: "OperationDefinition",
-      operation: "query",
-      name: { kind: "Name", value: "LogsPage" },
-      selectionSet: {
-        kind: "SelectionSet",
-        selections: [
-          { kind: "Field", name: { kind: "Name", value: "auditLog" } },
-        ],
-      },
-    },
-  ],
-} as unknown as DocumentNode<LogsPageQuery, LogsPageQueryVariables>;
-export const EditEventPageDocument = {
-  kind: "Document",
-  definitions: [
-    {
-      kind: "OperationDefinition",
-      operation: "query",
-      name: { kind: "Name", value: "EditEventPage" },
-      variableDefinitions: [
-        {
-          kind: "VariableDefinition",
-          variable: { kind: "Variable", name: { kind: "Name", value: "uuid" } },
-          type: {
-            kind: "NonNullType",
-            type: {
-              kind: "NamedType",
-              name: { kind: "Name", value: "GlobalId" },
-            },
-          },
-        },
-      ],
-      selectionSet: {
-        kind: "SelectionSet",
-        selections: [
-          {
-            kind: "Field",
-            name: { kind: "Name", value: "event" },
-            arguments: [
-              {
-                kind: "Argument",
-                name: { kind: "Name", value: "uuid" },
-                value: {
-                  kind: "Variable",
-                  name: { kind: "Name", value: "uuid" },
-                },
-              },
-            ],
-            selectionSet: {
-              kind: "SelectionSet",
-              selections: [
-                {
-                  kind: "Field",
-                  name: { kind: "Name", value: "data" },
-                  selectionSet: {
-                    kind: "SelectionSet",
-                    selections: [
-                      {
-                        kind: "FragmentSpread",
-                        name: { kind: "Name", value: "EventEditorFragment" },
-                      },
-                    ],
-                  },
-                },
-              ],
-            },
-          },
-        ],
-      },
-    },
-    {
-      kind: "FragmentDefinition",
-      name: { kind: "Name", value: "EventEditorFragment" },
-      typeCondition: {
-        kind: "NamedType",
-        name: { kind: "Name", value: "EventNode" },
-      },
-      selectionSet: {
-        kind: "SelectionSet",
-        selections: [
-          { kind: "Field", name: { kind: "Name", value: "id" } },
-          { kind: "Field", name: { kind: "Name", value: "title" } },
-          { kind: "Field", name: { kind: "Name", value: "summary" } },
-          { kind: "Field", name: { kind: "Name", value: "description" } },
-          { kind: "Field", name: { kind: "Name", value: "location" } },
-          {
-            kind: "Field",
-            name: { kind: "Name", value: "occurrences" },
-            selectionSet: {
-              kind: "SelectionSet",
-              selections: [
-                { kind: "Field", name: { kind: "Name", value: "id" } },
-                {
-                  kind: "Field",
-                  name: { kind: "Name", value: "interval" },
-                  selectionSet: {
-                    kind: "SelectionSet",
-                    selections: [
-                      { kind: "Field", name: { kind: "Name", value: "start" } },
-                      { kind: "Field", name: { kind: "Name", value: "end" } },
-                    ],
-                  },
-                },
-                { kind: "Field", name: { kind: "Name", value: "fullDay" } },
-              ],
-            },
-          },
-          {
-            kind: "Field",
-            name: { kind: "Name", value: "images" },
-            selectionSet: {
-              kind: "SelectionSet",
-              selections: [
-                { kind: "Field", name: { kind: "Name", value: "url" } },
-                { kind: "Field", name: { kind: "Name", value: "width" } },
-                { kind: "Field", name: { kind: "Name", value: "height" } },
-                { kind: "Field", name: { kind: "Name", value: "thumbHash" } },
-                { kind: "Field", name: { kind: "Name", value: "alt" } },
-              ],
-            },
-          },
-        ],
-      },
-    },
-  ],
-} as unknown as DocumentNode<EditEventPageQuery, EditEventPageQueryVariables>;
-export const ViewEventPageDocument = {
-  kind: "Document",
-  definitions: [
-    {
-      kind: "OperationDefinition",
-      operation: "query",
-      name: { kind: "Name", value: "ViewEventPage" },
-      variableDefinitions: [
-        {
-          kind: "VariableDefinition",
-          variable: { kind: "Variable", name: { kind: "Name", value: "uuid" } },
-          type: {
-            kind: "NonNullType",
-            type: {
-              kind: "NamedType",
-              name: { kind: "Name", value: "GlobalId" },
-            },
-          },
-        },
-      ],
-      selectionSet: {
-        kind: "SelectionSet",
-        selections: [
-          {
-            kind: "Field",
-            name: { kind: "Name", value: "event" },
-            arguments: [
-              {
-                kind: "Argument",
-                name: { kind: "Name", value: "uuid" },
-                value: {
-                  kind: "Variable",
-                  name: { kind: "Name", value: "uuid" },
-                },
-              },
-            ],
-            selectionSet: {
-              kind: "SelectionSet",
-              selections: [
-                {
-                  kind: "Field",
-                  name: { kind: "Name", value: "data" },
-                  selectionSet: {
-                    kind: "SelectionSet",
-                    selections: [
-                      {
-                        kind: "FragmentSpread",
-                        name: { kind: "Name", value: "EventViewerFragment" },
-                      },
-                    ],
-                  },
-                },
-              ],
-            },
-          },
-        ],
-      },
-    },
-    {
-      kind: "FragmentDefinition",
-      name: { kind: "Name", value: "EventViewerFragment" },
-      typeCondition: {
-        kind: "NamedType",
-        name: { kind: "Name", value: "EventNode" },
-      },
-      selectionSet: {
-        kind: "SelectionSet",
-        selections: [
-          { kind: "Field", name: { kind: "Name", value: "id" } },
-          { kind: "Field", name: { kind: "Name", value: "title" } },
-          { kind: "Field", name: { kind: "Name", value: "summary" } },
-          { kind: "Field", name: { kind: "Name", value: "description" } },
-          { kind: "Field", name: { kind: "Name", value: "location" } },
-          {
-            kind: "Field",
-            name: { kind: "Name", value: "occurrences" },
-            selectionSet: {
-              kind: "SelectionSet",
-              selections: [
-                {
-                  kind: "Field",
-                  name: { kind: "Name", value: "interval" },
-                  selectionSet: {
-                    kind: "SelectionSet",
-                    selections: [
-                      { kind: "Field", name: { kind: "Name", value: "start" } },
-                      { kind: "Field", name: { kind: "Name", value: "end" } },
-                    ],
-                  },
-                },
-                { kind: "Field", name: { kind: "Name", value: "fullDay" } },
-              ],
-            },
-          },
-          {
-            kind: "Field",
-            name: { kind: "Name", value: "images" },
-            selectionSet: {
-              kind: "SelectionSet",
-              selections: [
-                { kind: "Field", name: { kind: "Name", value: "url" } },
-                { kind: "Field", name: { kind: "Name", value: "width" } },
-                { kind: "Field", name: { kind: "Name", value: "height" } },
-                { kind: "Field", name: { kind: "Name", value: "thumbHash" } },
-                { kind: "Field", name: { kind: "Name", value: "alt" } },
-              ],
-            },
-          },
-          { kind: "Field", name: { kind: "Name", value: "createdAt" } },
-          { kind: "Field", name: { kind: "Name", value: "updatedAt" } },
-        ],
-      },
-    },
-  ],
-} as unknown as DocumentNode<ViewEventPageQuery, ViewEventPageQueryVariables>;
-export const FeedPageDocument = {
-  kind: "Document",
-  definitions: [
-    {
-      kind: "OperationDefinition",
-      operation: "query",
-      name: { kind: "Name", value: "FeedPage" },
-      selectionSet: {
-        kind: "SelectionSet",
-        selections: [
-          {
-            kind: "Field",
-            name: { kind: "Name", value: "feed" },
-            arguments: [
-              {
-                kind: "Argument",
-                name: { kind: "Name", value: "limit" },
-                value: { kind: "NullValue" },
-              },
-            ],
-            selectionSet: {
-              kind: "SelectionSet",
-              selections: [
-                { kind: "Field", name: { kind: "Name", value: "id" } },
-                { kind: "Field", name: { kind: "Name", value: "title" } },
-                { kind: "Field", name: { kind: "Name", value: "createdAt" } },
-                { kind: "Field", name: { kind: "Name", value: "textContent" } },
-                {
-                  kind: "Field",
-                  name: { kind: "Name", value: "image" },
-                  selectionSet: {
-                    kind: "SelectionSet",
-                    selections: [
-                      { kind: "Field", name: { kind: "Name", value: "url" } },
-                      { kind: "Field", name: { kind: "Name", value: "alt" } },
-                    ],
-                  },
-                },
-              ],
-            },
-          },
-        ],
-      },
-    },
-  ],
-} as unknown as DocumentNode<FeedPageQuery, FeedPageQueryVariables>;
-export const CreateFeedItemDocument = {
-  kind: "Document",
-  definitions: [
-    {
-      kind: "OperationDefinition",
-      operation: "mutation",
-      name: { kind: "Name", value: "CreateFeedItem" },
-      variableDefinitions: [
-        {
-          kind: "VariableDefinition",
-          variable: {
-            kind: "Variable",
-            name: { kind: "Name", value: "input" },
-          },
-          type: {
-            kind: "NonNullType",
-            type: {
-              kind: "NamedType",
-              name: { kind: "Name", value: "CreateFeedInput" },
-            },
-          },
-        },
-      ],
-      selectionSet: {
-        kind: "SelectionSet",
-        selections: [
-          {
-            kind: "Field",
-            name: { kind: "Name", value: "createFeedItem" },
-            arguments: [
-              {
-                kind: "Argument",
-                name: { kind: "Name", value: "input" },
-                value: {
-                  kind: "Variable",
-                  name: { kind: "Name", value: "input" },
-                },
-              },
-            ],
-            selectionSet: {
-              kind: "SelectionSet",
-              selections: [
-                { kind: "Field", name: { kind: "Name", value: "id" } },
-              ],
-            },
-          },
-        ],
-      },
-    },
-  ],
-} as unknown as DocumentNode<
-  CreateFeedItemMutation,
-  CreateFeedItemMutationVariables
->;
-export const DeleteFeedItemDocument = {
-  kind: "Document",
-  definitions: [
-    {
-      kind: "OperationDefinition",
-      operation: "mutation",
-      name: { kind: "Name", value: "DeleteFeedItem" },
-      variableDefinitions: [
-        {
-          kind: "VariableDefinition",
-          variable: { kind: "Variable", name: { kind: "Name", value: "uuid" } },
-          type: {
-            kind: "NonNullType",
-            type: {
-              kind: "NamedType",
-              name: { kind: "Name", value: "GlobalId" },
-            },
-          },
-        },
-      ],
-      selectionSet: {
-        kind: "SelectionSet",
-        selections: [
-          {
-            kind: "Field",
-            name: { kind: "Name", value: "deleteFeedItem" },
-            arguments: [
-              {
-                kind: "Argument",
-                name: { kind: "Name", value: "feedItemUuid" },
-                value: {
-                  kind: "Variable",
-                  name: { kind: "Name", value: "uuid" },
-                },
-              },
-            ],
-          },
-        ],
-      },
-    },
-  ],
-} as unknown as DocumentNode<
-  DeleteFeedItemMutation,
-  DeleteFeedItemMutationVariables
->;
-export const HomePageDocument = {
-  kind: "Document",
-  definitions: [
-    {
-      kind: "OperationDefinition",
-      operation: "query",
-      name: { kind: "Name", value: "HomePage" },
-      selectionSet: {
-        kind: "SelectionSet",
-        selections: [
-          {
-            kind: "Field",
-            name: { kind: "Name", value: "me" },
-            selectionSet: {
-              kind: "SelectionSet",
-              selections: [
-                {
-                  kind: "FragmentSpread",
-                  name: { kind: "Name", value: "PersonViewerFragment" },
-                },
-              ],
-            },
-          },
-        ],
-      },
-    },
-    {
-      kind: "FragmentDefinition",
-      name: { kind: "Name", value: "PersonViewerFragment" },
-      typeCondition: {
-        kind: "NamedType",
-        name: { kind: "Name", value: "PersonNode" },
-      },
-      selectionSet: {
-        kind: "SelectionSet",
-        selections: [
-          { kind: "Field", name: { kind: "Name", value: "id" } },
-          { kind: "Field", name: { kind: "Name", value: "name" } },
-          { kind: "Field", name: { kind: "Name", value: "linkblue" } },
-          { kind: "Field", name: { kind: "Name", value: "email" } },
-          { kind: "Field", name: { kind: "Name", value: "dbRole" } },
-          {
-            kind: "Field",
-            name: { kind: "Name", value: "teams" },
-            selectionSet: {
-              kind: "SelectionSet",
-              selections: [
-                { kind: "Field", name: { kind: "Name", value: "position" } },
-                {
-                  kind: "Field",
-                  name: { kind: "Name", value: "team" },
-                  selectionSet: {
-                    kind: "SelectionSet",
-                    selections: [
-                      {
-                        kind: "Field",
-                        name: { kind: "Name", value: "marathon" },
-                        selectionSet: {
-                          kind: "SelectionSet",
-                          selections: [
-                            {
-                              kind: "Field",
-                              name: { kind: "Name", value: "year" },
-                            },
-                          ],
-                        },
-                      },
-                      { kind: "Field", name: { kind: "Name", value: "id" } },
-                      { kind: "Field", name: { kind: "Name", value: "name" } },
-                      {
-                        kind: "Field",
-                        name: { kind: "Name", value: "committeeIdentifier" },
-                      },
-                    ],
-                  },
-                },
-                {
-                  kind: "Field",
-                  name: { kind: "Name", value: "committeeRole" },
-                },
-              ],
-            },
-          },
-        ],
-      },
-    },
-  ],
-} as unknown as DocumentNode<HomePageQuery, HomePageQueryVariables>;
-export const EditMarathonHourDataDocument = {
-  kind: "Document",
-  definitions: [
-    {
-      kind: "OperationDefinition",
-      operation: "query",
-      name: { kind: "Name", value: "EditMarathonHourData" },
-      variableDefinitions: [
-        {
-          kind: "VariableDefinition",
-          variable: {
-            kind: "Variable",
-            name: { kind: "Name", value: "marathonHourUuid" },
-          },
-          type: {
-            kind: "NonNullType",
-            type: {
-              kind: "NamedType",
-              name: { kind: "Name", value: "GlobalId" },
-            },
-          },
-        },
-      ],
-      selectionSet: {
-        kind: "SelectionSet",
-        selections: [
-          {
-            kind: "Field",
-            name: { kind: "Name", value: "marathonHour" },
-            arguments: [
-              {
-                kind: "Argument",
-                name: { kind: "Name", value: "uuid" },
-                value: {
-                  kind: "Variable",
-                  name: { kind: "Name", value: "marathonHourUuid" },
-                },
-              },
-            ],
-            selectionSet: {
-              kind: "SelectionSet",
-              selections: [
-                { kind: "Field", name: { kind: "Name", value: "details" } },
-                {
-                  kind: "Field",
-                  name: { kind: "Name", value: "durationInfo" },
-                },
-                {
-                  kind: "Field",
-                  name: { kind: "Name", value: "shownStartingAt" },
-                },
-                { kind: "Field", name: { kind: "Name", value: "title" } },
-              ],
-            },
-          },
-        ],
-      },
-    },
-  ],
-} as unknown as DocumentNode<
-  EditMarathonHourDataQuery,
-  EditMarathonHourDataQueryVariables
->;
-export const EditMarathonHourDocument = {
-  kind: "Document",
-  definitions: [
-    {
-      kind: "OperationDefinition",
-      operation: "mutation",
-      name: { kind: "Name", value: "EditMarathonHour" },
-      variableDefinitions: [
-        {
-          kind: "VariableDefinition",
-          variable: {
-            kind: "Variable",
-            name: { kind: "Name", value: "input" },
-          },
-          type: {
-            kind: "NonNullType",
-            type: {
-              kind: "NamedType",
-              name: { kind: "Name", value: "SetMarathonHourInput" },
-            },
-          },
-        },
-        {
-          kind: "VariableDefinition",
-          variable: { kind: "Variable", name: { kind: "Name", value: "uuid" } },
-          type: {
-            kind: "NonNullType",
-            type: {
-              kind: "NamedType",
-              name: { kind: "Name", value: "GlobalId" },
-            },
-          },
-        },
-      ],
-      selectionSet: {
-        kind: "SelectionSet",
-        selections: [
-          {
-            kind: "Field",
-            name: { kind: "Name", value: "setMarathonHour" },
-            arguments: [
-              {
-                kind: "Argument",
-                name: { kind: "Name", value: "input" },
-                value: {
-                  kind: "Variable",
-                  name: { kind: "Name", value: "input" },
-                },
-              },
-              {
-                kind: "Argument",
-                name: { kind: "Name", value: "uuid" },
-                value: {
-                  kind: "Variable",
-                  name: { kind: "Name", value: "uuid" },
-                },
-              },
-            ],
-            selectionSet: {
-              kind: "SelectionSet",
-              selections: [
-                { kind: "Field", name: { kind: "Name", value: "id" } },
-              ],
-            },
-          },
-        ],
-      },
-    },
-  ],
-} as unknown as DocumentNode<
-  EditMarathonHourMutation,
-  EditMarathonHourMutationVariables
->;
-export const AddMarathonHourDocument = {
-  kind: "Document",
-  definitions: [
-    {
-      kind: "OperationDefinition",
-      operation: "mutation",
-      name: { kind: "Name", value: "AddMarathonHour" },
-      variableDefinitions: [
-        {
-          kind: "VariableDefinition",
-          variable: {
-            kind: "Variable",
-            name: { kind: "Name", value: "input" },
-          },
-          type: {
-            kind: "NonNullType",
-            type: {
-              kind: "NamedType",
-              name: { kind: "Name", value: "CreateMarathonHourInput" },
-            },
-          },
-        },
-        {
-          kind: "VariableDefinition",
-          variable: {
-            kind: "Variable",
-            name: { kind: "Name", value: "marathonUuid" },
-          },
-          type: {
-            kind: "NonNullType",
-            type: {
-              kind: "NamedType",
-              name: { kind: "Name", value: "GlobalId" },
-            },
-          },
-        },
-      ],
-      selectionSet: {
-        kind: "SelectionSet",
-        selections: [
-          {
-            kind: "Field",
-            name: { kind: "Name", value: "createMarathonHour" },
-            arguments: [
-              {
-                kind: "Argument",
-                name: { kind: "Name", value: "input" },
-                value: {
-                  kind: "Variable",
-                  name: { kind: "Name", value: "input" },
-                },
-              },
-              {
-                kind: "Argument",
-                name: { kind: "Name", value: "marathonUuid" },
-                value: {
-                  kind: "Variable",
-                  name: { kind: "Name", value: "marathonUuid" },
-                },
-              },
-            ],
-            selectionSet: {
-              kind: "SelectionSet",
-              selections: [
-                { kind: "Field", name: { kind: "Name", value: "id" } },
-              ],
-            },
-          },
-        ],
-      },
-    },
-  ],
-} as unknown as DocumentNode<
-  AddMarathonHourMutation,
-  AddMarathonHourMutationVariables
->;
-export const MarathonPageDocument = {
-  kind: "Document",
-  definitions: [
-    {
-      kind: "OperationDefinition",
-      operation: "query",
-      name: { kind: "Name", value: "MarathonPage" },
-      variableDefinitions: [
-        {
-          kind: "VariableDefinition",
-          variable: {
-            kind: "Variable",
-            name: { kind: "Name", value: "marathonUuid" },
-          },
-          type: {
-            kind: "NonNullType",
-            type: {
-              kind: "NamedType",
-              name: { kind: "Name", value: "GlobalId" },
-            },
-          },
-        },
-      ],
-      selectionSet: {
-        kind: "SelectionSet",
-        selections: [
-          {
-            kind: "Field",
-            name: { kind: "Name", value: "marathon" },
-            arguments: [
-              {
-                kind: "Argument",
-                name: { kind: "Name", value: "uuid" },
-                value: {
-                  kind: "Variable",
-                  name: { kind: "Name", value: "marathonUuid" },
-                },
-              },
-            ],
-            selectionSet: {
-              kind: "SelectionSet",
-              selections: [
-                {
-                  kind: "FragmentSpread",
-                  name: { kind: "Name", value: "MarathonViewerFragment" },
-                },
-              ],
-            },
-          },
-        ],
-      },
-    },
-    {
-      kind: "FragmentDefinition",
-      name: { kind: "Name", value: "MarathonViewerFragment" },
-      typeCondition: {
-        kind: "NamedType",
-        name: { kind: "Name", value: "MarathonNode" },
-      },
-      selectionSet: {
-        kind: "SelectionSet",
-        selections: [
-          { kind: "Field", name: { kind: "Name", value: "id" } },
-          { kind: "Field", name: { kind: "Name", value: "year" } },
-          { kind: "Field", name: { kind: "Name", value: "startDate" } },
-          { kind: "Field", name: { kind: "Name", value: "endDate" } },
-          {
-            kind: "Field",
-            name: { kind: "Name", value: "hours" },
-            selectionSet: {
-              kind: "SelectionSet",
-              selections: [
-                { kind: "Field", name: { kind: "Name", value: "id" } },
-                {
-                  kind: "Field",
-                  name: { kind: "Name", value: "shownStartingAt" },
-                },
-                { kind: "Field", name: { kind: "Name", value: "title" } },
-              ],
-            },
-          },
-        ],
-      },
-    },
-  ],
-} as unknown as DocumentNode<MarathonPageQuery, MarathonPageQueryVariables>;
-export const MarathonOverviewPageDocument = {
-  kind: "Document",
-  definitions: [
-    {
-      kind: "OperationDefinition",
-      operation: "query",
-      name: { kind: "Name", value: "MarathonOverviewPage" },
-      selectionSet: {
-        kind: "SelectionSet",
-        selections: [
-          {
-            kind: "Field",
-            name: { kind: "Name", value: "latestMarathon" },
-            selectionSet: {
-              kind: "SelectionSet",
-              selections: [
-                {
-                  kind: "FragmentSpread",
-                  name: { kind: "Name", value: "MarathonViewerFragment" },
-                },
-              ],
-            },
-          },
-          {
-            kind: "Field",
-            name: { kind: "Name", value: "marathons" },
-            arguments: [
-              {
-                kind: "Argument",
-                name: { kind: "Name", value: "sendAll" },
-                value: { kind: "BooleanValue", value: true },
-              },
-            ],
-            selectionSet: {
-              kind: "SelectionSet",
-              selections: [
-                {
-                  kind: "Field",
-                  name: { kind: "Name", value: "data" },
-                  selectionSet: {
-                    kind: "SelectionSet",
-                    selections: [
-                      {
-                        kind: "FragmentSpread",
-                        name: { kind: "Name", value: "MarathonTableFragment" },
-                      },
-                    ],
-                  },
-                },
-              ],
-            },
-          },
-        ],
-      },
-    },
-    {
-      kind: "FragmentDefinition",
-      name: { kind: "Name", value: "MarathonViewerFragment" },
-      typeCondition: {
-        kind: "NamedType",
-        name: { kind: "Name", value: "MarathonNode" },
-      },
-      selectionSet: {
-        kind: "SelectionSet",
-        selections: [
-          { kind: "Field", name: { kind: "Name", value: "id" } },
-          { kind: "Field", name: { kind: "Name", value: "year" } },
-          { kind: "Field", name: { kind: "Name", value: "startDate" } },
-          { kind: "Field", name: { kind: "Name", value: "endDate" } },
-          {
-            kind: "Field",
-            name: { kind: "Name", value: "hours" },
-            selectionSet: {
-              kind: "SelectionSet",
-              selections: [
-                { kind: "Field", name: { kind: "Name", value: "id" } },
-                {
-                  kind: "Field",
-                  name: { kind: "Name", value: "shownStartingAt" },
-                },
-                { kind: "Field", name: { kind: "Name", value: "title" } },
-              ],
-            },
-          },
-        ],
-      },
-    },
-    {
-      kind: "FragmentDefinition",
-      name: { kind: "Name", value: "MarathonTableFragment" },
-      typeCondition: {
-        kind: "NamedType",
-        name: { kind: "Name", value: "MarathonNode" },
-      },
-      selectionSet: {
-        kind: "SelectionSet",
-        selections: [
-          { kind: "Field", name: { kind: "Name", value: "id" } },
-          { kind: "Field", name: { kind: "Name", value: "year" } },
-          { kind: "Field", name: { kind: "Name", value: "startDate" } },
-          { kind: "Field", name: { kind: "Name", value: "endDate" } },
-        ],
-      },
-    },
-  ],
-} as unknown as DocumentNode<
-  MarathonOverviewPageQuery,
-  MarathonOverviewPageQueryVariables
->;
-export const NotificationViewerDocument = {
-  kind: "Document",
-  definitions: [
-    {
-      kind: "OperationDefinition",
-      operation: "query",
-      name: { kind: "Name", value: "NotificationViewer" },
-      variableDefinitions: [
-        {
-          kind: "VariableDefinition",
-          variable: { kind: "Variable", name: { kind: "Name", value: "uuid" } },
-          type: {
-            kind: "NonNullType",
-            type: {
-              kind: "NamedType",
-              name: { kind: "Name", value: "GlobalId" },
-            },
-          },
-        },
-      ],
-      selectionSet: {
-        kind: "SelectionSet",
-        selections: [
-          {
-            kind: "Field",
-            name: { kind: "Name", value: "notification" },
-            arguments: [
-              {
-                kind: "Argument",
-                name: { kind: "Name", value: "uuid" },
-                value: {
-                  kind: "Variable",
-                  name: { kind: "Name", value: "uuid" },
-                },
-              },
-            ],
-            selectionSet: {
-              kind: "SelectionSet",
-              selections: [
-                {
-                  kind: "Field",
-                  name: { kind: "Name", value: "data" },
-                  selectionSet: {
-                    kind: "SelectionSet",
-                    selections: [
-                      {
-                        kind: "FragmentSpread",
-                        name: {
-                          kind: "Name",
-                          value: "SingleNotificationFragment",
-                        },
-                      },
-                    ],
-                  },
-                },
-              ],
-            },
-          },
-        ],
-      },
-    },
-    {
-      kind: "FragmentDefinition",
-      name: { kind: "Name", value: "SingleNotificationFragment" },
-      typeCondition: {
-        kind: "NamedType",
-        name: { kind: "Name", value: "NotificationNode" },
-      },
-      selectionSet: {
-        kind: "SelectionSet",
-        selections: [
-          { kind: "Field", name: { kind: "Name", value: "id" } },
-          { kind: "Field", name: { kind: "Name", value: "title" } },
-          { kind: "Field", name: { kind: "Name", value: "body" } },
-          { kind: "Field", name: { kind: "Name", value: "deliveryIssue" } },
-          {
-            kind: "Field",
-            name: { kind: "Name", value: "deliveryIssueAcknowledgedAt" },
-          },
-          { kind: "Field", name: { kind: "Name", value: "sendAt" } },
-          { kind: "Field", name: { kind: "Name", value: "startedSendingAt" } },
-          { kind: "Field", name: { kind: "Name", value: "createdAt" } },
-          { kind: "Field", name: { kind: "Name", value: "deliveryCount" } },
-          {
-            kind: "Field",
-            name: { kind: "Name", value: "deliveryIssueCount" },
-            selectionSet: {
-              kind: "SelectionSet",
-              selections: [
-                {
-                  kind: "Field",
-                  name: { kind: "Name", value: "DeviceNotRegistered" },
-                },
-                {
-                  kind: "Field",
-                  name: { kind: "Name", value: "InvalidCredentials" },
-                },
-                {
-                  kind: "Field",
-                  name: { kind: "Name", value: "MessageRateExceeded" },
-                },
-                {
-                  kind: "Field",
-                  name: { kind: "Name", value: "MessageTooBig" },
-                },
-                {
-                  kind: "Field",
-                  name: { kind: "Name", value: "MismatchSenderId" },
-                },
-                { kind: "Field", name: { kind: "Name", value: "Unknown" } },
-              ],
-            },
-          },
-        ],
-      },
-    },
-  ],
-} as unknown as DocumentNode<
-  NotificationViewerQuery,
-  NotificationViewerQueryVariables
->;
-export const NotificationManagerDocument = {
-  kind: "Document",
-  definitions: [
-    {
-      kind: "OperationDefinition",
-      operation: "query",
-      name: { kind: "Name", value: "NotificationManager" },
-      variableDefinitions: [
-        {
-          kind: "VariableDefinition",
-          variable: { kind: "Variable", name: { kind: "Name", value: "uuid" } },
-          type: {
-            kind: "NonNullType",
-            type: {
-              kind: "NamedType",
-              name: { kind: "Name", value: "GlobalId" },
-            },
-          },
-        },
-      ],
-      selectionSet: {
-        kind: "SelectionSet",
-        selections: [
-          {
-            kind: "Field",
-            name: { kind: "Name", value: "notification" },
-            arguments: [
-              {
-                kind: "Argument",
-                name: { kind: "Name", value: "uuid" },
-                value: {
-                  kind: "Variable",
-                  name: { kind: "Name", value: "uuid" },
-                },
-              },
-            ],
-            selectionSet: {
-              kind: "SelectionSet",
-              selections: [
-                {
-                  kind: "Field",
-                  name: { kind: "Name", value: "data" },
-                  selectionSet: {
-                    kind: "SelectionSet",
-                    selections: [
-                      {
-                        kind: "FragmentSpread",
-                        name: {
-                          kind: "Name",
-                          value: "SingleNotificationFragment",
-                        },
-                      },
-                    ],
-                  },
-                },
-              ],
-            },
-          },
-        ],
-      },
-    },
-    {
-      kind: "FragmentDefinition",
-      name: { kind: "Name", value: "SingleNotificationFragment" },
-      typeCondition: {
-        kind: "NamedType",
-        name: { kind: "Name", value: "NotificationNode" },
-      },
-      selectionSet: {
-        kind: "SelectionSet",
-        selections: [
-          { kind: "Field", name: { kind: "Name", value: "id" } },
-          { kind: "Field", name: { kind: "Name", value: "title" } },
-          { kind: "Field", name: { kind: "Name", value: "body" } },
-          { kind: "Field", name: { kind: "Name", value: "deliveryIssue" } },
-          {
-            kind: "Field",
-            name: { kind: "Name", value: "deliveryIssueAcknowledgedAt" },
-          },
-          { kind: "Field", name: { kind: "Name", value: "sendAt" } },
-          { kind: "Field", name: { kind: "Name", value: "startedSendingAt" } },
-          { kind: "Field", name: { kind: "Name", value: "createdAt" } },
-          { kind: "Field", name: { kind: "Name", value: "deliveryCount" } },
-          {
-            kind: "Field",
-            name: { kind: "Name", value: "deliveryIssueCount" },
-            selectionSet: {
-              kind: "SelectionSet",
-              selections: [
-                {
-                  kind: "Field",
-                  name: { kind: "Name", value: "DeviceNotRegistered" },
-                },
-                {
-                  kind: "Field",
-                  name: { kind: "Name", value: "InvalidCredentials" },
-                },
-                {
-                  kind: "Field",
-                  name: { kind: "Name", value: "MessageRateExceeded" },
-                },
-                {
-                  kind: "Field",
-                  name: { kind: "Name", value: "MessageTooBig" },
-                },
-                {
-                  kind: "Field",
-                  name: { kind: "Name", value: "MismatchSenderId" },
-                },
-                { kind: "Field", name: { kind: "Name", value: "Unknown" } },
-              ],
-            },
-          },
-        ],
-      },
-    },
-  ],
-} as unknown as DocumentNode<
-  NotificationManagerQuery,
-  NotificationManagerQueryVariables
->;
-export const EditPersonPageDocument = {
-  kind: "Document",
-  definitions: [
-    {
-      kind: "OperationDefinition",
-      operation: "query",
-      name: { kind: "Name", value: "EditPersonPage" },
-      variableDefinitions: [
-        {
-          kind: "VariableDefinition",
-          variable: { kind: "Variable", name: { kind: "Name", value: "uuid" } },
-          type: {
-            kind: "NonNullType",
-            type: {
-              kind: "NamedType",
-              name: { kind: "Name", value: "GlobalId" },
-            },
-          },
-        },
-      ],
-      selectionSet: {
-        kind: "SelectionSet",
-        selections: [
-          {
-            kind: "Field",
-            name: { kind: "Name", value: "person" },
-            arguments: [
-              {
-                kind: "Argument",
-                name: { kind: "Name", value: "uuid" },
-                value: {
-                  kind: "Variable",
-                  name: { kind: "Name", value: "uuid" },
-                },
-              },
-            ],
-            selectionSet: {
-              kind: "SelectionSet",
-              selections: [
-                {
-                  kind: "FragmentSpread",
-                  name: { kind: "Name", value: "PersonEditorFragment" },
-                },
-              ],
-            },
-          },
-          {
-            kind: "Field",
-            name: { kind: "Name", value: "teams" },
-            arguments: [
-              {
-                kind: "Argument",
-                name: { kind: "Name", value: "sendAll" },
-                value: { kind: "BooleanValue", value: true },
-              },
-              {
-                kind: "Argument",
-                name: { kind: "Name", value: "sortBy" },
-                value: {
-                  kind: "ListValue",
-                  values: [
-                    { kind: "StringValue", value: "name", block: false },
-                  ],
-                },
-              },
-              {
-                kind: "Argument",
-                name: { kind: "Name", value: "sortDirection" },
-                value: {
-                  kind: "ListValue",
-                  values: [{ kind: "EnumValue", value: "asc" }],
-                },
-              },
-            ],
-            selectionSet: {
-              kind: "SelectionSet",
-              selections: [
-                {
-                  kind: "Field",
-                  name: { kind: "Name", value: "data" },
-                  selectionSet: {
-                    kind: "SelectionSet",
-                    selections: [
-                      {
-                        kind: "FragmentSpread",
-                        name: { kind: "Name", value: "TeamNameFragment" },
-                      },
-                    ],
-                  },
-                },
-              ],
-            },
-          },
-        ],
-      },
-    },
-    {
-      kind: "FragmentDefinition",
-      name: { kind: "Name", value: "PersonEditorFragment" },
-      typeCondition: {
-        kind: "NamedType",
-        name: { kind: "Name", value: "PersonNode" },
-      },
-      selectionSet: {
-        kind: "SelectionSet",
-        selections: [
-          { kind: "Field", name: { kind: "Name", value: "id" } },
-          { kind: "Field", name: { kind: "Name", value: "name" } },
-          { kind: "Field", name: { kind: "Name", value: "linkblue" } },
-          { kind: "Field", name: { kind: "Name", value: "email" } },
-          {
-            kind: "Field",
-            name: { kind: "Name", value: "teams" },
-            selectionSet: {
-              kind: "SelectionSet",
-              selections: [
-                { kind: "Field", name: { kind: "Name", value: "position" } },
-                {
-                  kind: "Field",
-                  name: { kind: "Name", value: "committeeRole" },
-                },
-                {
-                  kind: "Field",
-                  name: { kind: "Name", value: "team" },
-                  selectionSet: {
-                    kind: "SelectionSet",
-                    selections: [
-                      { kind: "Field", name: { kind: "Name", value: "id" } },
-                      { kind: "Field", name: { kind: "Name", value: "name" } },
-                      {
-                        kind: "Field",
-                        name: { kind: "Name", value: "committeeIdentifier" },
-                      },
-                      {
-                        kind: "Field",
-                        name: { kind: "Name", value: "marathon" },
-                        selectionSet: {
-                          kind: "SelectionSet",
-                          selections: [
-                            {
-                              kind: "Field",
-                              name: { kind: "Name", value: "year" },
-                            },
-                          ],
-                        },
-                      },
-                    ],
-                  },
-                },
-              ],
-            },
-          },
-        ],
-      },
-    },
-    {
-      kind: "FragmentDefinition",
-      name: { kind: "Name", value: "TeamNameFragment" },
-      typeCondition: {
-        kind: "NamedType",
-        name: { kind: "Name", value: "TeamNode" },
-      },
-      selectionSet: {
-        kind: "SelectionSet",
-        selections: [
-          { kind: "Field", name: { kind: "Name", value: "id" } },
-          { kind: "Field", name: { kind: "Name", value: "name" } },
-          {
-            kind: "Field",
-            name: { kind: "Name", value: "committeeIdentifier" },
-          },
-          {
-            kind: "Field",
-            name: { kind: "Name", value: "marathon" },
-            selectionSet: {
-              kind: "SelectionSet",
-              selections: [
-                { kind: "Field", name: { kind: "Name", value: "year" } },
-              ],
-            },
-          },
-        ],
-      },
-    },
-  ],
-} as unknown as DocumentNode<EditPersonPageQuery, EditPersonPageQueryVariables>;
-export const ViewPersonPageDocument = {
-  kind: "Document",
-  definitions: [
-    {
-      kind: "OperationDefinition",
-      operation: "query",
-      name: { kind: "Name", value: "ViewPersonPage" },
-      variableDefinitions: [
-        {
-          kind: "VariableDefinition",
-          variable: { kind: "Variable", name: { kind: "Name", value: "uuid" } },
-          type: {
-            kind: "NonNullType",
-            type: {
-              kind: "NamedType",
-              name: { kind: "Name", value: "GlobalId" },
-            },
-          },
-        },
-      ],
-      selectionSet: {
-        kind: "SelectionSet",
-        selections: [
-          {
-            kind: "Field",
-            name: { kind: "Name", value: "person" },
-            arguments: [
-              {
-                kind: "Argument",
-                name: { kind: "Name", value: "uuid" },
-                value: {
-                  kind: "Variable",
-                  name: { kind: "Name", value: "uuid" },
-                },
-              },
-            ],
-            selectionSet: {
-              kind: "SelectionSet",
-              selections: [
-                {
-                  kind: "FragmentSpread",
-                  name: { kind: "Name", value: "PersonViewerFragment" },
-                },
-              ],
-            },
-          },
-        ],
-      },
-    },
-    {
-      kind: "FragmentDefinition",
-      name: { kind: "Name", value: "PersonViewerFragment" },
-      typeCondition: {
-        kind: "NamedType",
-        name: { kind: "Name", value: "PersonNode" },
-      },
-      selectionSet: {
-        kind: "SelectionSet",
-        selections: [
-          { kind: "Field", name: { kind: "Name", value: "id" } },
-          { kind: "Field", name: { kind: "Name", value: "name" } },
-          { kind: "Field", name: { kind: "Name", value: "linkblue" } },
-          { kind: "Field", name: { kind: "Name", value: "email" } },
-          { kind: "Field", name: { kind: "Name", value: "dbRole" } },
-          {
-            kind: "Field",
-            name: { kind: "Name", value: "teams" },
-            selectionSet: {
-              kind: "SelectionSet",
-              selections: [
-                { kind: "Field", name: { kind: "Name", value: "position" } },
-                {
-                  kind: "Field",
-                  name: { kind: "Name", value: "team" },
-                  selectionSet: {
-                    kind: "SelectionSet",
-                    selections: [
-                      {
-                        kind: "Field",
-                        name: { kind: "Name", value: "marathon" },
-                        selectionSet: {
-                          kind: "SelectionSet",
-                          selections: [
-                            {
-                              kind: "Field",
-                              name: { kind: "Name", value: "year" },
-                            },
-                          ],
-                        },
-                      },
-                      { kind: "Field", name: { kind: "Name", value: "id" } },
-                      { kind: "Field", name: { kind: "Name", value: "name" } },
-                      {
-                        kind: "Field",
-                        name: { kind: "Name", value: "committeeIdentifier" },
-                      },
-                    ],
-                  },
-                },
-                {
-                  kind: "Field",
-                  name: { kind: "Name", value: "committeeRole" },
-                },
-              ],
-            },
-          },
-        ],
-      },
-    },
-  ],
-} as unknown as DocumentNode<ViewPersonPageQuery, ViewPersonPageQueryVariables>;
-export const ViewTeamFundraisingDocumentDocument = {
-  kind: "Document",
-  definitions: [
-    {
-      kind: "OperationDefinition",
-      operation: "query",
-      name: { kind: "Name", value: "ViewTeamFundraisingDocument" },
-      variableDefinitions: [
-        {
-          kind: "VariableDefinition",
-          variable: {
-            kind: "Variable",
-            name: { kind: "Name", value: "teamUuid" },
-          },
-          type: {
-            kind: "NonNullType",
-            type: {
-              kind: "NamedType",
-              name: { kind: "Name", value: "GlobalId" },
-            },
-          },
-        },
-        {
-          kind: "VariableDefinition",
-          variable: { kind: "Variable", name: { kind: "Name", value: "page" } },
-          type: { kind: "NamedType", name: { kind: "Name", value: "Int" } },
-        },
-        {
-          kind: "VariableDefinition",
-          variable: {
-            kind: "Variable",
-            name: { kind: "Name", value: "pageSize" },
-          },
-          type: { kind: "NamedType", name: { kind: "Name", value: "Int" } },
-        },
-        {
-          kind: "VariableDefinition",
-          variable: {
-            kind: "Variable",
-            name: { kind: "Name", value: "sortBy" },
-          },
-          type: {
-            kind: "ListType",
-            type: {
-              kind: "NonNullType",
-              type: {
-                kind: "NamedType",
-                name: { kind: "Name", value: "String" },
-              },
-            },
-          },
-        },
-        {
-          kind: "VariableDefinition",
-          variable: {
-            kind: "Variable",
-            name: { kind: "Name", value: "sortDirection" },
-          },
-          type: {
-            kind: "ListType",
-            type: {
-              kind: "NonNullType",
-              type: {
-                kind: "NamedType",
-                name: { kind: "Name", value: "SortDirection" },
-              },
-            },
-          },
-        },
-        {
-          kind: "VariableDefinition",
-          variable: {
-            kind: "Variable",
-            name: { kind: "Name", value: "dateFilters" },
-          },
-          type: {
-            kind: "ListType",
-            type: {
-              kind: "NonNullType",
-              type: {
-                kind: "NamedType",
-                name: {
-                  kind: "Name",
-                  value: "FundraisingEntryResolverKeyedDateFilterItem",
-                },
-              },
-            },
-          },
-        },
-        {
-          kind: "VariableDefinition",
-          variable: {
-            kind: "Variable",
-            name: { kind: "Name", value: "oneOfFilters" },
-          },
-          type: {
-            kind: "ListType",
-            type: {
-              kind: "NonNullType",
-              type: {
-                kind: "NamedType",
-                name: {
-                  kind: "Name",
-                  value: "FundraisingEntryResolverKeyedOneOfFilterItem",
-                },
-              },
-            },
-          },
-        },
-        {
-          kind: "VariableDefinition",
-          variable: {
-            kind: "Variable",
-            name: { kind: "Name", value: "stringFilters" },
-          },
-          type: {
-            kind: "ListType",
-            type: {
-              kind: "NonNullType",
-              type: {
-                kind: "NamedType",
-                name: {
-                  kind: "Name",
-                  value: "FundraisingEntryResolverKeyedStringFilterItem",
-                },
-              },
-            },
-          },
-        },
-        {
-          kind: "VariableDefinition",
-          variable: {
-            kind: "Variable",
-            name: { kind: "Name", value: "numericFilters" },
-          },
-          type: {
-            kind: "ListType",
-            type: {
-              kind: "NonNullType",
-              type: {
-                kind: "NamedType",
-                name: {
-                  kind: "Name",
-                  value: "FundraisingEntryResolverKeyedNumericFilterItem",
-                },
-              },
-            },
-          },
-        },
-      ],
-      selectionSet: {
-        kind: "SelectionSet",
-        selections: [
-          {
-            kind: "Field",
-            name: { kind: "Name", value: "team" },
-            arguments: [
-              {
-                kind: "Argument",
-                name: { kind: "Name", value: "uuid" },
-                value: {
-                  kind: "Variable",
-                  name: { kind: "Name", value: "teamUuid" },
-                },
-              },
-            ],
-            selectionSet: {
-              kind: "SelectionSet",
-              selections: [
-                {
-                  kind: "Field",
-                  name: { kind: "Name", value: "data" },
-                  selectionSet: {
-                    kind: "SelectionSet",
-                    selections: [
-                      {
-                        kind: "Field",
-                        name: { kind: "Name", value: "dbFundsTeam" },
-                        selectionSet: {
-                          kind: "SelectionSet",
-                          selections: [
-                            {
-                              kind: "Field",
-                              name: { kind: "Name", value: "dbNum" },
-                            },
-                            {
-                              kind: "Field",
-                              name: { kind: "Name", value: "name" },
-                            },
-                          ],
-                        },
-                      },
-                      {
-                        kind: "Field",
-                        name: { kind: "Name", value: "members" },
-                        selectionSet: {
-                          kind: "SelectionSet",
-                          selections: [
-                            {
-                              kind: "Field",
-                              name: { kind: "Name", value: "person" },
-                              selectionSet: {
-                                kind: "SelectionSet",
-                                selections: [
-                                  {
-                                    kind: "Field",
-                                    name: { kind: "Name", value: "id" },
-                                  },
-                                  {
-                                    kind: "Field",
-                                    name: { kind: "Name", value: "name" },
-                                  },
-                                  {
-                                    kind: "Field",
-                                    name: { kind: "Name", value: "linkblue" },
-                                  },
-                                ],
-                              },
-                            },
-                          ],
-                        },
-                      },
-                      {
-                        kind: "Field",
-                        name: { kind: "Name", value: "fundraisingEntries" },
-                        arguments: [
-                          {
-                            kind: "Argument",
-                            name: { kind: "Name", value: "page" },
-                            value: {
-                              kind: "Variable",
-                              name: { kind: "Name", value: "page" },
-                            },
-                          },
-                          {
-                            kind: "Argument",
-                            name: { kind: "Name", value: "pageSize" },
-                            value: {
-                              kind: "Variable",
-                              name: { kind: "Name", value: "pageSize" },
-                            },
-                          },
-                          {
-                            kind: "Argument",
-                            name: { kind: "Name", value: "sortBy" },
-                            value: {
-                              kind: "Variable",
-                              name: { kind: "Name", value: "sortBy" },
-                            },
-                          },
-                          {
-                            kind: "Argument",
-                            name: { kind: "Name", value: "sortDirection" },
-                            value: {
-                              kind: "Variable",
-                              name: { kind: "Name", value: "sortDirection" },
-                            },
-                          },
-                          {
-                            kind: "Argument",
-                            name: { kind: "Name", value: "dateFilters" },
-                            value: {
-                              kind: "Variable",
-                              name: { kind: "Name", value: "dateFilters" },
-                            },
-                          },
-                          {
-                            kind: "Argument",
-                            name: { kind: "Name", value: "oneOfFilters" },
-                            value: {
-                              kind: "Variable",
-                              name: { kind: "Name", value: "oneOfFilters" },
-                            },
-                          },
-                          {
-                            kind: "Argument",
-                            name: { kind: "Name", value: "stringFilters" },
-                            value: {
-                              kind: "Variable",
-                              name: { kind: "Name", value: "stringFilters" },
-                            },
-                          },
-                          {
-                            kind: "Argument",
-                            name: { kind: "Name", value: "numericFilters" },
-                            value: {
-                              kind: "Variable",
-                              name: { kind: "Name", value: "numericFilters" },
-                            },
-                          },
-                        ],
-                        selectionSet: {
-                          kind: "SelectionSet",
-                          selections: [
-                            {
-                              kind: "Field",
-                              name: { kind: "Name", value: "data" },
-                              selectionSet: {
-                                kind: "SelectionSet",
-                                selections: [
-                                  {
-                                    kind: "Field",
-                                    name: { kind: "Name", value: "id" },
-                                  },
-                                  {
-                                    kind: "Field",
-                                    name: { kind: "Name", value: "amount" },
-                                  },
-                                  {
-                                    kind: "Field",
-                                    name: {
-                                      kind: "Name",
-                                      value: "amountUnassigned",
-                                    },
-                                  },
-                                  {
-                                    kind: "Field",
-                                    name: {
-                                      kind: "Name",
-                                      value: "donatedByText",
-                                    },
-                                  },
-                                  {
-                                    kind: "Field",
-                                    name: {
-                                      kind: "Name",
-                                      value: "donatedToText",
-                                    },
-                                  },
-                                  {
-                                    kind: "Field",
-                                    name: { kind: "Name", value: "donatedOn" },
-                                  },
-                                  {
-                                    kind: "Field",
-                                    name: {
-                                      kind: "Name",
-                                      value: "assignments",
-                                    },
-                                    selectionSet: {
-                                      kind: "SelectionSet",
-                                      selections: [
-                                        {
-                                          kind: "Field",
-                                          name: { kind: "Name", value: "id" },
-                                        },
-                                        {
-                                          kind: "Field",
-                                          name: {
-                                            kind: "Name",
-                                            value: "amount",
-                                          },
-                                        },
-                                        {
-                                          kind: "Field",
-                                          name: {
-                                            kind: "Name",
-                                            value: "person",
-                                          },
-                                          selectionSet: {
-                                            kind: "SelectionSet",
-                                            selections: [
-                                              {
-                                                kind: "Field",
-                                                name: {
-                                                  kind: "Name",
-                                                  value: "name",
-                                                },
-                                              },
-                                            ],
-                                          },
-                                        },
-                                      ],
-                                    },
-                                  },
-                                ],
-                              },
-                            },
-                            {
-                              kind: "Field",
-                              name: { kind: "Name", value: "page" },
-                            },
-                            {
-                              kind: "Field",
-                              name: { kind: "Name", value: "pageSize" },
-                            },
-                            {
-                              kind: "Field",
-                              name: { kind: "Name", value: "total" },
-                            },
-                          ],
-                        },
-                      },
-                    ],
-                  },
-                },
-              ],
-            },
-          },
-        ],
-      },
-    },
-  ],
-} as unknown as DocumentNode<
-  ViewTeamFundraisingDocumentQuery,
-  ViewTeamFundraisingDocumentQueryVariables
->;
-export const SearchFundraisingTeamDocument = {
-  kind: "Document",
-  definitions: [
-    {
-      kind: "OperationDefinition",
-      operation: "query",
-      name: { kind: "Name", value: "SearchFundraisingTeam" },
-      variableDefinitions: [
-        {
-          kind: "VariableDefinition",
-          variable: {
-            kind: "Variable",
-            name: { kind: "Name", value: "fundraisingTeamSearch" },
-          },
-          type: {
-            kind: "NonNullType",
-            type: {
-              kind: "NamedType",
-              name: { kind: "Name", value: "String" },
-            },
-          },
-        },
-      ],
-      selectionSet: {
-        kind: "SelectionSet",
-        selections: [
-          {
-            kind: "Field",
-            name: { kind: "Name", value: "dbFundsTeams" },
-            arguments: [
-              {
-                kind: "Argument",
-                name: { kind: "Name", value: "search" },
-                value: {
-                  kind: "Variable",
-                  name: { kind: "Name", value: "fundraisingTeamSearch" },
-                },
-              },
-            ],
-            selectionSet: {
-              kind: "SelectionSet",
-              selections: [
-                { kind: "Field", name: { kind: "Name", value: "dbNum" } },
-                { kind: "Field", name: { kind: "Name", value: "name" } },
-              ],
-            },
-          },
-        ],
-      },
-    },
-  ],
-} as unknown as DocumentNode<
-  SearchFundraisingTeamQuery,
-  SearchFundraisingTeamQueryVariables
->;
-export const SetDbFundsTeamDocument = {
-  kind: "Document",
-  definitions: [
-    {
-      kind: "OperationDefinition",
-      operation: "mutation",
-      name: { kind: "Name", value: "SetDbFundsTeam" },
-      variableDefinitions: [
-        {
-          kind: "VariableDefinition",
-          variable: {
-            kind: "Variable",
-            name: { kind: "Name", value: "teamUuid" },
-          },
-          type: {
-            kind: "NonNullType",
-            type: {
-              kind: "NamedType",
-              name: { kind: "Name", value: "GlobalId" },
-            },
-          },
-        },
-        {
-          kind: "VariableDefinition",
-          variable: {
-            kind: "Variable",
-            name: { kind: "Name", value: "dbFundsTeamDbNum" },
-          },
-          type: {
-            kind: "NonNullType",
-            type: { kind: "NamedType", name: { kind: "Name", value: "Int" } },
-          },
-        },
-      ],
-      selectionSet: {
-        kind: "SelectionSet",
-        selections: [
-          {
-            kind: "Field",
-            name: { kind: "Name", value: "assignTeamToDbFundsTeam" },
-            arguments: [
-              {
-                kind: "Argument",
-                name: { kind: "Name", value: "dbFundsTeamDbNum" },
-                value: {
-                  kind: "Variable",
-                  name: { kind: "Name", value: "dbFundsTeamDbNum" },
-                },
-              },
-              {
-                kind: "Argument",
-                name: { kind: "Name", value: "teamId" },
-                value: {
-                  kind: "Variable",
-                  name: { kind: "Name", value: "teamUuid" },
-                },
-              },
-            ],
-          },
-        ],
-      },
-    },
-  ],
-} as unknown as DocumentNode<
-  SetDbFundsTeamMutation,
-  SetDbFundsTeamMutationVariables
->;
-export const AddFundraisingAssignmentDocument = {
-  kind: "Document",
-  definitions: [
-    {
-      kind: "OperationDefinition",
-      operation: "mutation",
-      name: { kind: "Name", value: "AddFundraisingAssignment" },
-      variableDefinitions: [
-        {
-          kind: "VariableDefinition",
-          variable: {
-            kind: "Variable",
-            name: { kind: "Name", value: "entryId" },
-          },
-          type: {
-            kind: "NonNullType",
-            type: {
-              kind: "NamedType",
-              name: { kind: "Name", value: "GlobalId" },
-            },
-          },
-        },
-        {
-          kind: "VariableDefinition",
-          variable: {
-            kind: "Variable",
-            name: { kind: "Name", value: "personId" },
-          },
-          type: {
-            kind: "NonNullType",
-            type: {
-              kind: "NamedType",
-              name: { kind: "Name", value: "GlobalId" },
-            },
-          },
-        },
-        {
-          kind: "VariableDefinition",
-          variable: {
-            kind: "Variable",
-            name: { kind: "Name", value: "amount" },
-          },
-          type: {
-            kind: "NonNullType",
-            type: { kind: "NamedType", name: { kind: "Name", value: "Float" } },
-          },
-        },
-      ],
-      selectionSet: {
-        kind: "SelectionSet",
-        selections: [
-          {
-            kind: "Field",
-            name: { kind: "Name", value: "assignEntryToPerson" },
-            arguments: [
-              {
-                kind: "Argument",
-                name: { kind: "Name", value: "entryId" },
-                value: {
-                  kind: "Variable",
-                  name: { kind: "Name", value: "entryId" },
-                },
-              },
-              {
-                kind: "Argument",
-                name: { kind: "Name", value: "personId" },
-                value: {
-                  kind: "Variable",
-                  name: { kind: "Name", value: "personId" },
-                },
-              },
-              {
-                kind: "Argument",
-                name: { kind: "Name", value: "input" },
-                value: {
-                  kind: "ObjectValue",
-                  fields: [
-                    {
-                      kind: "ObjectField",
-                      name: { kind: "Name", value: "amount" },
-                      value: {
-                        kind: "Variable",
-                        name: { kind: "Name", value: "amount" },
-                      },
-                    },
-                  ],
-                },
-              },
-            ],
-            selectionSet: {
-              kind: "SelectionSet",
-              selections: [
-                { kind: "Field", name: { kind: "Name", value: "id" } },
-              ],
-            },
-          },
-        ],
-      },
-    },
-  ],
-} as unknown as DocumentNode<
-  AddFundraisingAssignmentMutation,
-  AddFundraisingAssignmentMutationVariables
->;
-export const UpdateFundraisingAssignmentDocument = {
-  kind: "Document",
-  definitions: [
-    {
-      kind: "OperationDefinition",
-      operation: "mutation",
-      name: { kind: "Name", value: "UpdateFundraisingAssignment" },
-      variableDefinitions: [
-        {
-          kind: "VariableDefinition",
-          variable: { kind: "Variable", name: { kind: "Name", value: "id" } },
-          type: {
-            kind: "NonNullType",
-            type: {
-              kind: "NamedType",
-              name: { kind: "Name", value: "GlobalId" },
-            },
-          },
-        },
-        {
-          kind: "VariableDefinition",
-          variable: {
-            kind: "Variable",
-            name: { kind: "Name", value: "amount" },
-          },
-          type: {
-            kind: "NonNullType",
-            type: { kind: "NamedType", name: { kind: "Name", value: "Float" } },
-          },
-        },
-      ],
-      selectionSet: {
-        kind: "SelectionSet",
-        selections: [
-          {
-            kind: "Field",
-            name: { kind: "Name", value: "updateFundraisingAssignment" },
-            arguments: [
-              {
-                kind: "Argument",
-                name: { kind: "Name", value: "id" },
-                value: {
-                  kind: "Variable",
-                  name: { kind: "Name", value: "id" },
-                },
-              },
-              {
-                kind: "Argument",
-                name: { kind: "Name", value: "input" },
-                value: {
-                  kind: "ObjectValue",
-                  fields: [
-                    {
-                      kind: "ObjectField",
-                      name: { kind: "Name", value: "amount" },
-                      value: {
-                        kind: "Variable",
-                        name: { kind: "Name", value: "amount" },
-                      },
-                    },
-                  ],
-                },
-              },
-            ],
-            selectionSet: {
-              kind: "SelectionSet",
-              selections: [
-                { kind: "Field", name: { kind: "Name", value: "id" } },
-                { kind: "Field", name: { kind: "Name", value: "amount" } },
-                {
-                  kind: "Field",
-                  name: { kind: "Name", value: "person" },
-                  selectionSet: {
-                    kind: "SelectionSet",
-                    selections: [
-                      { kind: "Field", name: { kind: "Name", value: "name" } },
-                    ],
-                  },
-                },
-              ],
-            },
-          },
-        ],
-      },
-    },
-  ],
-} as unknown as DocumentNode<
-  UpdateFundraisingAssignmentMutation,
-  UpdateFundraisingAssignmentMutationVariables
->;
-export const DeleteFundraisingAssignmentDocument = {
-  kind: "Document",
-  definitions: [
-    {
-      kind: "OperationDefinition",
-      operation: "mutation",
-      name: { kind: "Name", value: "DeleteFundraisingAssignment" },
-      variableDefinitions: [
-        {
-          kind: "VariableDefinition",
-          variable: { kind: "Variable", name: { kind: "Name", value: "id" } },
-          type: {
-            kind: "NonNullType",
-            type: {
-              kind: "NamedType",
-              name: { kind: "Name", value: "GlobalId" },
-            },
-          },
-        },
-      ],
-      selectionSet: {
-        kind: "SelectionSet",
-        selections: [
-          {
-            kind: "Field",
-            name: { kind: "Name", value: "deleteFundraisingAssignment" },
-            arguments: [
-              {
-                kind: "Argument",
-                name: { kind: "Name", value: "id" },
-                value: {
-                  kind: "Variable",
-                  name: { kind: "Name", value: "id" },
-                },
-              },
-            ],
-            selectionSet: {
-              kind: "SelectionSet",
-              selections: [
-                { kind: "Field", name: { kind: "Name", value: "id" } },
-              ],
-            },
-          },
-        ],
-      },
-    },
-  ],
-} as unknown as DocumentNode<
-  DeleteFundraisingAssignmentMutation,
-  DeleteFundraisingAssignmentMutationVariables
->;
-export const EditTeamPageDocument = {
-  kind: "Document",
-  definitions: [
-    {
-      kind: "OperationDefinition",
-      operation: "query",
-      name: { kind: "Name", value: "EditTeamPage" },
-      variableDefinitions: [
-        {
-          kind: "VariableDefinition",
-          variable: { kind: "Variable", name: { kind: "Name", value: "uuid" } },
-          type: {
-            kind: "NonNullType",
-            type: {
-              kind: "NamedType",
-              name: { kind: "Name", value: "GlobalId" },
-            },
-          },
-        },
-      ],
-      selectionSet: {
-        kind: "SelectionSet",
-        selections: [
-          {
-            kind: "Field",
-            name: { kind: "Name", value: "team" },
-            arguments: [
-              {
-                kind: "Argument",
-                name: { kind: "Name", value: "uuid" },
-                value: {
-                  kind: "Variable",
-                  name: { kind: "Name", value: "uuid" },
-                },
-              },
-            ],
-            selectionSet: {
-              kind: "SelectionSet",
-              selections: [
-                {
-                  kind: "Field",
-                  name: { kind: "Name", value: "data" },
-                  selectionSet: {
-                    kind: "SelectionSet",
-                    selections: [
-                      {
-                        kind: "FragmentSpread",
-                        name: { kind: "Name", value: "TeamEditorFragment" },
-                      },
-                    ],
-                  },
-                },
-              ],
-            },
-          },
-        ],
-      },
-    },
-    {
-      kind: "FragmentDefinition",
-      name: { kind: "Name", value: "TeamEditorFragment" },
-      typeCondition: {
-        kind: "NamedType",
-        name: { kind: "Name", value: "TeamNode" },
-      },
-      selectionSet: {
-        kind: "SelectionSet",
-        selections: [
-          { kind: "Field", name: { kind: "Name", value: "id" } },
-          { kind: "Field", name: { kind: "Name", value: "name" } },
-          {
-            kind: "Field",
-            name: { kind: "Name", value: "marathon" },
-            selectionSet: {
-              kind: "SelectionSet",
-              selections: [
-                { kind: "Field", name: { kind: "Name", value: "id" } },
-                { kind: "Field", name: { kind: "Name", value: "year" } },
-              ],
-            },
-          },
-          { kind: "Field", name: { kind: "Name", value: "legacyStatus" } },
-          { kind: "Field", name: { kind: "Name", value: "type" } },
-        ],
-      },
-    },
-  ],
-} as unknown as DocumentNode<EditTeamPageQuery, EditTeamPageQueryVariables>;
-=======
 
 export type EditTeamPageQuery = { readonly __typename?: 'Query', readonly team: { readonly __typename?: 'SingleTeamResponse', readonly data: (
       { readonly __typename?: 'TeamNode' }
@@ -10825,5 +3740,4 @@
 export const AddFundraisingAssignmentDocument = {"kind":"Document","definitions":[{"kind":"OperationDefinition","operation":"mutation","name":{"kind":"Name","value":"AddFundraisingAssignment"},"variableDefinitions":[{"kind":"VariableDefinition","variable":{"kind":"Variable","name":{"kind":"Name","value":"entryId"}},"type":{"kind":"NonNullType","type":{"kind":"NamedType","name":{"kind":"Name","value":"GlobalId"}}}},{"kind":"VariableDefinition","variable":{"kind":"Variable","name":{"kind":"Name","value":"personId"}},"type":{"kind":"NonNullType","type":{"kind":"NamedType","name":{"kind":"Name","value":"GlobalId"}}}},{"kind":"VariableDefinition","variable":{"kind":"Variable","name":{"kind":"Name","value":"amount"}},"type":{"kind":"NonNullType","type":{"kind":"NamedType","name":{"kind":"Name","value":"Float"}}}}],"selectionSet":{"kind":"SelectionSet","selections":[{"kind":"Field","name":{"kind":"Name","value":"assignEntryToPerson"},"arguments":[{"kind":"Argument","name":{"kind":"Name","value":"entryId"},"value":{"kind":"Variable","name":{"kind":"Name","value":"entryId"}}},{"kind":"Argument","name":{"kind":"Name","value":"personId"},"value":{"kind":"Variable","name":{"kind":"Name","value":"personId"}}},{"kind":"Argument","name":{"kind":"Name","value":"input"},"value":{"kind":"ObjectValue","fields":[{"kind":"ObjectField","name":{"kind":"Name","value":"amount"},"value":{"kind":"Variable","name":{"kind":"Name","value":"amount"}}}]}}],"selectionSet":{"kind":"SelectionSet","selections":[{"kind":"Field","name":{"kind":"Name","value":"id"}}]}}]}}]} as unknown as DocumentNode<AddFundraisingAssignmentMutation, AddFundraisingAssignmentMutationVariables>;
 export const UpdateFundraisingAssignmentDocument = {"kind":"Document","definitions":[{"kind":"OperationDefinition","operation":"mutation","name":{"kind":"Name","value":"UpdateFundraisingAssignment"},"variableDefinitions":[{"kind":"VariableDefinition","variable":{"kind":"Variable","name":{"kind":"Name","value":"id"}},"type":{"kind":"NonNullType","type":{"kind":"NamedType","name":{"kind":"Name","value":"GlobalId"}}}},{"kind":"VariableDefinition","variable":{"kind":"Variable","name":{"kind":"Name","value":"amount"}},"type":{"kind":"NonNullType","type":{"kind":"NamedType","name":{"kind":"Name","value":"Float"}}}}],"selectionSet":{"kind":"SelectionSet","selections":[{"kind":"Field","name":{"kind":"Name","value":"updateFundraisingAssignment"},"arguments":[{"kind":"Argument","name":{"kind":"Name","value":"id"},"value":{"kind":"Variable","name":{"kind":"Name","value":"id"}}},{"kind":"Argument","name":{"kind":"Name","value":"input"},"value":{"kind":"ObjectValue","fields":[{"kind":"ObjectField","name":{"kind":"Name","value":"amount"},"value":{"kind":"Variable","name":{"kind":"Name","value":"amount"}}}]}}],"selectionSet":{"kind":"SelectionSet","selections":[{"kind":"Field","name":{"kind":"Name","value":"id"}},{"kind":"Field","name":{"kind":"Name","value":"amount"}},{"kind":"Field","name":{"kind":"Name","value":"person"},"selectionSet":{"kind":"SelectionSet","selections":[{"kind":"Field","name":{"kind":"Name","value":"name"}}]}}]}}]}}]} as unknown as DocumentNode<UpdateFundraisingAssignmentMutation, UpdateFundraisingAssignmentMutationVariables>;
 export const DeleteFundraisingAssignmentDocument = {"kind":"Document","definitions":[{"kind":"OperationDefinition","operation":"mutation","name":{"kind":"Name","value":"DeleteFundraisingAssignment"},"variableDefinitions":[{"kind":"VariableDefinition","variable":{"kind":"Variable","name":{"kind":"Name","value":"id"}},"type":{"kind":"NonNullType","type":{"kind":"NamedType","name":{"kind":"Name","value":"GlobalId"}}}}],"selectionSet":{"kind":"SelectionSet","selections":[{"kind":"Field","name":{"kind":"Name","value":"deleteFundraisingAssignment"},"arguments":[{"kind":"Argument","name":{"kind":"Name","value":"id"},"value":{"kind":"Variable","name":{"kind":"Name","value":"id"}}}],"selectionSet":{"kind":"SelectionSet","selections":[{"kind":"Field","name":{"kind":"Name","value":"id"}}]}}]}}]} as unknown as DocumentNode<DeleteFundraisingAssignmentMutation, DeleteFundraisingAssignmentMutationVariables>;
-export const EditTeamPageDocument = {"kind":"Document","definitions":[{"kind":"OperationDefinition","operation":"query","name":{"kind":"Name","value":"EditTeamPage"},"variableDefinitions":[{"kind":"VariableDefinition","variable":{"kind":"Variable","name":{"kind":"Name","value":"uuid"}},"type":{"kind":"NonNullType","type":{"kind":"NamedType","name":{"kind":"Name","value":"GlobalId"}}}}],"selectionSet":{"kind":"SelectionSet","selections":[{"kind":"Field","name":{"kind":"Name","value":"team"},"arguments":[{"kind":"Argument","name":{"kind":"Name","value":"uuid"},"value":{"kind":"Variable","name":{"kind":"Name","value":"uuid"}}}],"selectionSet":{"kind":"SelectionSet","selections":[{"kind":"Field","name":{"kind":"Name","value":"data"},"selectionSet":{"kind":"SelectionSet","selections":[{"kind":"FragmentSpread","name":{"kind":"Name","value":"TeamEditorFragment"}}]}}]}}]}},{"kind":"FragmentDefinition","name":{"kind":"Name","value":"TeamEditorFragment"},"typeCondition":{"kind":"NamedType","name":{"kind":"Name","value":"TeamNode"}},"selectionSet":{"kind":"SelectionSet","selections":[{"kind":"Field","name":{"kind":"Name","value":"id"}},{"kind":"Field","name":{"kind":"Name","value":"name"}},{"kind":"Field","name":{"kind":"Name","value":"marathon"},"selectionSet":{"kind":"SelectionSet","selections":[{"kind":"Field","name":{"kind":"Name","value":"id"}},{"kind":"Field","name":{"kind":"Name","value":"year"}}]}},{"kind":"Field","name":{"kind":"Name","value":"legacyStatus"}},{"kind":"Field","name":{"kind":"Name","value":"type"}}]}}]} as unknown as DocumentNode<EditTeamPageQuery, EditTeamPageQueryVariables>;
->>>>>>> 4bc602f6
+export const EditTeamPageDocument = {"kind":"Document","definitions":[{"kind":"OperationDefinition","operation":"query","name":{"kind":"Name","value":"EditTeamPage"},"variableDefinitions":[{"kind":"VariableDefinition","variable":{"kind":"Variable","name":{"kind":"Name","value":"uuid"}},"type":{"kind":"NonNullType","type":{"kind":"NamedType","name":{"kind":"Name","value":"GlobalId"}}}}],"selectionSet":{"kind":"SelectionSet","selections":[{"kind":"Field","name":{"kind":"Name","value":"team"},"arguments":[{"kind":"Argument","name":{"kind":"Name","value":"uuid"},"value":{"kind":"Variable","name":{"kind":"Name","value":"uuid"}}}],"selectionSet":{"kind":"SelectionSet","selections":[{"kind":"Field","name":{"kind":"Name","value":"data"},"selectionSet":{"kind":"SelectionSet","selections":[{"kind":"FragmentSpread","name":{"kind":"Name","value":"TeamEditorFragment"}}]}}]}}]}},{"kind":"FragmentDefinition","name":{"kind":"Name","value":"TeamEditorFragment"},"typeCondition":{"kind":"NamedType","name":{"kind":"Name","value":"TeamNode"}},"selectionSet":{"kind":"SelectionSet","selections":[{"kind":"Field","name":{"kind":"Name","value":"id"}},{"kind":"Field","name":{"kind":"Name","value":"name"}},{"kind":"Field","name":{"kind":"Name","value":"marathon"},"selectionSet":{"kind":"SelectionSet","selections":[{"kind":"Field","name":{"kind":"Name","value":"id"}},{"kind":"Field","name":{"kind":"Name","value":"year"}}]}},{"kind":"Field","name":{"kind":"Name","value":"legacyStatus"}},{"kind":"Field","name":{"kind":"Name","value":"type"}}]}}]} as unknown as DocumentNode<EditTeamPageQuery, EditTeamPageQueryVariables>;