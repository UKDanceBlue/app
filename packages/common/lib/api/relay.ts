--- conflicted
+++ resolved
@@ -1,7 +1,4 @@
-<<<<<<< HEAD
-=======
 /* eslint-disable @typescript-eslint/no-unnecessary-type-parameters */
->>>>>>> 12f9e49c
 import { Field, InterfaceType, ObjectType } from "type-graphql";
 
 import { Errorable, ResourceError } from "./resourceError.js";
