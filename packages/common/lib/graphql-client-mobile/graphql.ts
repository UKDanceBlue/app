--- conflicted
+++ resolved
@@ -1049,11 +1049,7 @@
   readonly deleteFundraisingAssignment: FundraisingAssignmentNode;
   readonly deleteImage: DeleteImageResponse;
   readonly deleteMarathon: MarathonNode;
-<<<<<<< HEAD
-  readonly deleteMarathonHour: Scalars["Void"]["output"];
-=======
   readonly deleteMarathonHour: Scalars['Void']['output'];
->>>>>>> 4bc602f6
   readonly deleteNotification: DeleteNotificationResponse;
   readonly deletePerson: PersonNode;
   readonly deletePointEntry: DeletePointEntryResponse;
@@ -1312,15 +1308,8 @@
 export type NotificationAudienceInput = {
   readonly all?: InputMaybe<Scalars["Boolean"]["input"]>;
   readonly memberOfTeamType?: InputMaybe<TeamType>;
-<<<<<<< HEAD
-  readonly memberOfTeams?: InputMaybe<
-    ReadonlyArray<Scalars["GlobalId"]["input"]>
-  >;
-  readonly users?: InputMaybe<ReadonlyArray<Scalars["GlobalId"]["input"]>>;
-=======
   readonly memberOfTeams?: InputMaybe<ReadonlyArray<Scalars['GlobalId']['input']>>;
   readonly users?: InputMaybe<ReadonlyArray<Scalars['GlobalId']['input']>>;
->>>>>>> 4bc602f6
 };
 
 /** The number of delivery issues for a notification, broken down by type. */
@@ -2600,11 +2589,7 @@
 
 export type ScoreBoardDocumentQueryVariables = Exact<{
   type?: InputMaybe<ReadonlyArray<TeamType> | TeamType>;
-<<<<<<< HEAD
-  marathonId: Scalars["GlobalId"]["input"];
-=======
   marathonId: Scalars['GlobalId']['input'];
->>>>>>> 4bc602f6
 }>;
 
 export type ScoreBoardDocumentQuery = {
@@ -2644,7 +2629,6 @@
   [key: string]: never;
 }>;
 
-<<<<<<< HEAD
 export type ActiveMarathonDocumentQuery = {
   readonly __typename?: "Query";
   readonly currentMarathon?: {
@@ -2684,1943 +2668,6 @@
   }>;
 } & { " $fragmentName"?: "MyTeamFragmentFragment" };
 
-export type MyFundraisingFragmentFragment = {
-  readonly __typename?: "PersonNode";
-  readonly fundraisingTotalAmount?: number | null;
-  readonly fundraisingAssignments: ReadonlyArray<{
-    readonly __typename?: "FundraisingAssignmentNode";
-    readonly amount: number;
-    readonly entry: {
-      readonly __typename?: "FundraisingEntryNode";
-      readonly donatedToText?: string | null;
-      readonly donatedByText?: string | null;
-      readonly donatedOn: Date | string;
-    };
-  }>;
-} & { " $fragmentName"?: "MyFundraisingFragmentFragment" };
-
-export const SimpleConfigFragmentDoc = {
-  kind: "Document",
-  definitions: [
-    {
-      kind: "FragmentDefinition",
-      name: { kind: "Name", value: "SimpleConfig" },
-      typeCondition: {
-        kind: "NamedType",
-        name: { kind: "Name", value: "ConfigurationNode" },
-      },
-      selectionSet: {
-        kind: "SelectionSet",
-        selections: [
-          { kind: "Field", name: { kind: "Name", value: "id" } },
-          { kind: "Field", name: { kind: "Name", value: "key" } },
-          { kind: "Field", name: { kind: "Name", value: "value" } },
-        ],
-      },
-    },
-  ],
-} as unknown as DocumentNode<SimpleConfigFragment, unknown>;
-export const FullConfigFragmentDoc = {
-  kind: "Document",
-  definitions: [
-    {
-      kind: "FragmentDefinition",
-      name: { kind: "Name", value: "FullConfig" },
-      typeCondition: {
-        kind: "NamedType",
-        name: { kind: "Name", value: "ConfigurationNode" },
-      },
-      selectionSet: {
-        kind: "SelectionSet",
-        selections: [
-          {
-            kind: "FragmentSpread",
-            name: { kind: "Name", value: "SimpleConfig" },
-          },
-          { kind: "Field", name: { kind: "Name", value: "validAfter" } },
-          { kind: "Field", name: { kind: "Name", value: "validUntil" } },
-          { kind: "Field", name: { kind: "Name", value: "createdAt" } },
-        ],
-      },
-    },
-    {
-      kind: "FragmentDefinition",
-      name: { kind: "Name", value: "SimpleConfig" },
-      typeCondition: {
-        kind: "NamedType",
-        name: { kind: "Name", value: "ConfigurationNode" },
-      },
-      selectionSet: {
-        kind: "SelectionSet",
-        selections: [
-          { kind: "Field", name: { kind: "Name", value: "id" } },
-          { kind: "Field", name: { kind: "Name", value: "key" } },
-          { kind: "Field", name: { kind: "Name", value: "value" } },
-        ],
-      },
-    },
-  ],
-} as unknown as DocumentNode<FullConfigFragment, unknown>;
-export const NotificationFragmentFragmentDoc = {
-  kind: "Document",
-  definitions: [
-    {
-      kind: "FragmentDefinition",
-      name: { kind: "Name", value: "NotificationFragment" },
-      typeCondition: {
-        kind: "NamedType",
-        name: { kind: "Name", value: "NotificationNode" },
-      },
-      selectionSet: {
-        kind: "SelectionSet",
-        selections: [
-          { kind: "Field", name: { kind: "Name", value: "id" } },
-          { kind: "Field", name: { kind: "Name", value: "title" } },
-          { kind: "Field", name: { kind: "Name", value: "body" } },
-          { kind: "Field", name: { kind: "Name", value: "url" } },
-        ],
-      },
-    },
-  ],
-} as unknown as DocumentNode<NotificationFragmentFragment, unknown>;
-export const NotificationDeliveryFragmentFragmentDoc = {
-  kind: "Document",
-  definitions: [
-    {
-      kind: "FragmentDefinition",
-      name: { kind: "Name", value: "NotificationDeliveryFragment" },
-      typeCondition: {
-        kind: "NamedType",
-        name: { kind: "Name", value: "NotificationDeliveryNode" },
-      },
-      selectionSet: {
-        kind: "SelectionSet",
-        selections: [
-          { kind: "Field", name: { kind: "Name", value: "id" } },
-          { kind: "Field", name: { kind: "Name", value: "sentAt" } },
-          {
-            kind: "Field",
-            name: { kind: "Name", value: "notification" },
-            selectionSet: {
-              kind: "SelectionSet",
-              selections: [
-                {
-                  kind: "FragmentSpread",
-                  name: { kind: "Name", value: "NotificationFragment" },
-                },
-              ],
-            },
-          },
-        ],
-      },
-    },
-    {
-      kind: "FragmentDefinition",
-      name: { kind: "Name", value: "NotificationFragment" },
-      typeCondition: {
-        kind: "NamedType",
-        name: { kind: "Name", value: "NotificationNode" },
-      },
-      selectionSet: {
-        kind: "SelectionSet",
-        selections: [
-          { kind: "Field", name: { kind: "Name", value: "id" } },
-          { kind: "Field", name: { kind: "Name", value: "title" } },
-          { kind: "Field", name: { kind: "Name", value: "body" } },
-          { kind: "Field", name: { kind: "Name", value: "url" } },
-        ],
-      },
-    },
-  ],
-} as unknown as DocumentNode<NotificationDeliveryFragmentFragment, unknown>;
-export const EventScreenFragmentFragmentDoc = {
-  kind: "Document",
-  definitions: [
-    {
-      kind: "FragmentDefinition",
-      name: { kind: "Name", value: "EventScreenFragment" },
-      typeCondition: {
-        kind: "NamedType",
-        name: { kind: "Name", value: "EventNode" },
-      },
-      selectionSet: {
-        kind: "SelectionSet",
-        selections: [
-          { kind: "Field", name: { kind: "Name", value: "id" } },
-          { kind: "Field", name: { kind: "Name", value: "title" } },
-          { kind: "Field", name: { kind: "Name", value: "summary" } },
-          { kind: "Field", name: { kind: "Name", value: "description" } },
-          { kind: "Field", name: { kind: "Name", value: "location" } },
-          {
-            kind: "Field",
-            name: { kind: "Name", value: "occurrences" },
-            selectionSet: {
-              kind: "SelectionSet",
-              selections: [
-                { kind: "Field", name: { kind: "Name", value: "id" } },
-                {
-                  kind: "Field",
-                  name: { kind: "Name", value: "interval" },
-                  selectionSet: {
-                    kind: "SelectionSet",
-                    selections: [
-                      { kind: "Field", name: { kind: "Name", value: "start" } },
-                      { kind: "Field", name: { kind: "Name", value: "end" } },
-                    ],
-                  },
-                },
-                { kind: "Field", name: { kind: "Name", value: "fullDay" } },
-              ],
-            },
-          },
-          {
-            kind: "Field",
-            name: { kind: "Name", value: "images" },
-            selectionSet: {
-              kind: "SelectionSet",
-              selections: [
-                { kind: "Field", name: { kind: "Name", value: "thumbHash" } },
-                { kind: "Field", name: { kind: "Name", value: "url" } },
-                { kind: "Field", name: { kind: "Name", value: "height" } },
-                { kind: "Field", name: { kind: "Name", value: "width" } },
-                { kind: "Field", name: { kind: "Name", value: "alt" } },
-                { kind: "Field", name: { kind: "Name", value: "mimeType" } },
-              ],
-            },
-          },
-        ],
-      },
-    },
-  ],
-} as unknown as DocumentNode<EventScreenFragmentFragment, unknown>;
-export const ProfileScreenAuthFragmentFragmentDoc = {
-  kind: "Document",
-  definitions: [
-    {
-      kind: "FragmentDefinition",
-      name: { kind: "Name", value: "ProfileScreenAuthFragment" },
-      typeCondition: {
-        kind: "NamedType",
-        name: { kind: "Name", value: "LoginState" },
-      },
-      selectionSet: {
-        kind: "SelectionSet",
-        selections: [
-          { kind: "Field", name: { kind: "Name", value: "dbRole" } },
-          { kind: "Field", name: { kind: "Name", value: "authSource" } },
-        ],
-      },
-    },
-  ],
-} as unknown as DocumentNode<ProfileScreenAuthFragmentFragment, unknown>;
-export const ProfileScreenUserFragmentFragmentDoc = {
-  kind: "Document",
-  definitions: [
-    {
-      kind: "FragmentDefinition",
-      name: { kind: "Name", value: "ProfileScreenUserFragment" },
-      typeCondition: {
-        kind: "NamedType",
-        name: { kind: "Name", value: "PersonNode" },
-      },
-      selectionSet: {
-        kind: "SelectionSet",
-        selections: [
-          { kind: "Field", name: { kind: "Name", value: "name" } },
-          { kind: "Field", name: { kind: "Name", value: "linkblue" } },
-          {
-            kind: "Field",
-            name: { kind: "Name", value: "teams" },
-            selectionSet: {
-              kind: "SelectionSet",
-              selections: [
-                { kind: "Field", name: { kind: "Name", value: "position" } },
-                {
-                  kind: "Field",
-                  name: { kind: "Name", value: "team" },
-                  selectionSet: {
-                    kind: "SelectionSet",
-                    selections: [
-                      { kind: "Field", name: { kind: "Name", value: "name" } },
-                    ],
-                  },
-                },
-              ],
-            },
-          },
-          {
-            kind: "Field",
-            name: { kind: "Name", value: "primaryCommittee" },
-            selectionSet: {
-              kind: "SelectionSet",
-              selections: [
-                { kind: "Field", name: { kind: "Name", value: "identifier" } },
-                { kind: "Field", name: { kind: "Name", value: "role" } },
-              ],
-            },
-          },
-        ],
-      },
-    },
-  ],
-} as unknown as DocumentNode<ProfileScreenUserFragmentFragment, unknown>;
-export const RootScreenAuthFragmentFragmentDoc = {
-  kind: "Document",
-  definitions: [
-    {
-      kind: "FragmentDefinition",
-      name: { kind: "Name", value: "RootScreenAuthFragment" },
-      typeCondition: {
-        kind: "NamedType",
-        name: { kind: "Name", value: "LoginState" },
-      },
-      selectionSet: {
-        kind: "SelectionSet",
-        selections: [
-          { kind: "Field", name: { kind: "Name", value: "dbRole" } },
-        ],
-      },
-    },
-  ],
-} as unknown as DocumentNode<RootScreenAuthFragmentFragment, unknown>;
-export const ImageViewFragmentFragmentDoc = {
-  kind: "Document",
-  definitions: [
-    {
-      kind: "FragmentDefinition",
-      name: { kind: "Name", value: "ImageViewFragment" },
-      typeCondition: {
-        kind: "NamedType",
-        name: { kind: "Name", value: "ImageNode" },
-      },
-      selectionSet: {
-        kind: "SelectionSet",
-        selections: [
-          { kind: "Field", name: { kind: "Name", value: "id" } },
-          { kind: "Field", name: { kind: "Name", value: "url" } },
-          { kind: "Field", name: { kind: "Name", value: "thumbHash" } },
-          { kind: "Field", name: { kind: "Name", value: "alt" } },
-          { kind: "Field", name: { kind: "Name", value: "width" } },
-          { kind: "Field", name: { kind: "Name", value: "height" } },
-          { kind: "Field", name: { kind: "Name", value: "mimeType" } },
-        ],
-      },
-    },
-  ],
-} as unknown as DocumentNode<ImageViewFragmentFragment, unknown>;
-export const HourScreenFragmentFragmentDoc = {
-  kind: "Document",
-  definitions: [
-    {
-      kind: "FragmentDefinition",
-      name: { kind: "Name", value: "HourScreenFragment" },
-      typeCondition: {
-        kind: "NamedType",
-        name: { kind: "Name", value: "MarathonHourNode" },
-      },
-      selectionSet: {
-        kind: "SelectionSet",
-        selections: [
-          { kind: "Field", name: { kind: "Name", value: "id" } },
-          { kind: "Field", name: { kind: "Name", value: "title" } },
-          { kind: "Field", name: { kind: "Name", value: "details" } },
-          { kind: "Field", name: { kind: "Name", value: "durationInfo" } },
-          {
-            kind: "Field",
-            name: { kind: "Name", value: "mapImages" },
-            selectionSet: {
-              kind: "SelectionSet",
-              selections: [
-                {
-                  kind: "FragmentSpread",
-                  name: { kind: "Name", value: "ImageViewFragment" },
-                },
-              ],
-            },
-          },
-        ],
-      },
-    },
-    {
-      kind: "FragmentDefinition",
-      name: { kind: "Name", value: "ImageViewFragment" },
-      typeCondition: {
-        kind: "NamedType",
-        name: { kind: "Name", value: "ImageNode" },
-      },
-      selectionSet: {
-        kind: "SelectionSet",
-        selections: [
-          { kind: "Field", name: { kind: "Name", value: "id" } },
-          { kind: "Field", name: { kind: "Name", value: "url" } },
-          { kind: "Field", name: { kind: "Name", value: "thumbHash" } },
-          { kind: "Field", name: { kind: "Name", value: "alt" } },
-          { kind: "Field", name: { kind: "Name", value: "width" } },
-          { kind: "Field", name: { kind: "Name", value: "height" } },
-          { kind: "Field", name: { kind: "Name", value: "mimeType" } },
-        ],
-      },
-    },
-  ],
-} as unknown as DocumentNode<HourScreenFragmentFragment, unknown>;
-export const ScoreBoardFragmentFragmentDoc = {
-  kind: "Document",
-  definitions: [
-    {
-      kind: "FragmentDefinition",
-      name: { kind: "Name", value: "ScoreBoardFragment" },
-      typeCondition: {
-        kind: "NamedType",
-        name: { kind: "Name", value: "TeamNode" },
-      },
-      selectionSet: {
-        kind: "SelectionSet",
-        selections: [
-          { kind: "Field", name: { kind: "Name", value: "id" } },
-          { kind: "Field", name: { kind: "Name", value: "name" } },
-          { kind: "Field", name: { kind: "Name", value: "totalPoints" } },
-          { kind: "Field", name: { kind: "Name", value: "legacyStatus" } },
-          { kind: "Field", name: { kind: "Name", value: "type" } },
-        ],
-      },
-    },
-  ],
-} as unknown as DocumentNode<ScoreBoardFragmentFragment, unknown>;
-export const HighlightedTeamFragmentFragmentDoc = {
-  kind: "Document",
-  definitions: [
-    {
-      kind: "FragmentDefinition",
-      name: { kind: "Name", value: "HighlightedTeamFragment" },
-      typeCondition: {
-        kind: "NamedType",
-        name: { kind: "Name", value: "TeamNode" },
-      },
-      selectionSet: {
-        kind: "SelectionSet",
-        selections: [
-          { kind: "Field", name: { kind: "Name", value: "id" } },
-          { kind: "Field", name: { kind: "Name", value: "name" } },
-          { kind: "Field", name: { kind: "Name", value: "legacyStatus" } },
-          { kind: "Field", name: { kind: "Name", value: "type" } },
-        ],
-      },
-    },
-  ],
-} as unknown as DocumentNode<HighlightedTeamFragmentFragment, unknown>;
-export const MyTeamFragmentFragmentDoc = {
-  kind: "Document",
-  definitions: [
-    {
-      kind: "FragmentDefinition",
-      name: { kind: "Name", value: "MyTeamFragment" },
-      typeCondition: {
-        kind: "NamedType",
-        name: { kind: "Name", value: "TeamNode" },
-      },
-      selectionSet: {
-        kind: "SelectionSet",
-        selections: [
-          { kind: "Field", name: { kind: "Name", value: "id" } },
-          { kind: "Field", name: { kind: "Name", value: "name" } },
-          { kind: "Field", name: { kind: "Name", value: "totalPoints" } },
-          {
-            kind: "Field",
-            name: { kind: "Name", value: "fundraisingTotalAmount" },
-          },
-          {
-            kind: "Field",
-            name: { kind: "Name", value: "pointEntries" },
-            selectionSet: {
-              kind: "SelectionSet",
-              selections: [
-                {
-                  kind: "Field",
-                  name: { kind: "Name", value: "personFrom" },
-                  selectionSet: {
-                    kind: "SelectionSet",
-                    selections: [
-                      { kind: "Field", name: { kind: "Name", value: "id" } },
-                      { kind: "Field", name: { kind: "Name", value: "name" } },
-                      {
-                        kind: "Field",
-                        name: { kind: "Name", value: "linkblue" },
-                      },
-                    ],
-                  },
-                },
-                { kind: "Field", name: { kind: "Name", value: "points" } },
-              ],
-            },
-          },
-          {
-            kind: "Field",
-            name: { kind: "Name", value: "members" },
-            selectionSet: {
-              kind: "SelectionSet",
-              selections: [
-                { kind: "Field", name: { kind: "Name", value: "position" } },
-                {
-                  kind: "Field",
-                  name: { kind: "Name", value: "person" },
-                  selectionSet: {
-                    kind: "SelectionSet",
-                    selections: [
-                      {
-                        kind: "Field",
-                        name: { kind: "Name", value: "linkblue" },
-                      },
-                      { kind: "Field", name: { kind: "Name", value: "name" } },
-                    ],
-                  },
-                },
-              ],
-            },
-          },
-        ],
-      },
-    },
-  ],
-} as unknown as DocumentNode<MyTeamFragmentFragment, unknown>;
-export const MyFundraisingFragmentFragmentDoc = {
-  kind: "Document",
-  definitions: [
-    {
-      kind: "FragmentDefinition",
-      name: { kind: "Name", value: "MyFundraisingFragment" },
-      typeCondition: {
-        kind: "NamedType",
-        name: { kind: "Name", value: "PersonNode" },
-      },
-      selectionSet: {
-        kind: "SelectionSet",
-        selections: [
-          {
-            kind: "Field",
-            name: { kind: "Name", value: "fundraisingTotalAmount" },
-          },
-          {
-            kind: "Field",
-            name: { kind: "Name", value: "fundraisingAssignments" },
-            selectionSet: {
-              kind: "SelectionSet",
-              selections: [
-                { kind: "Field", name: { kind: "Name", value: "amount" } },
-                {
-                  kind: "Field",
-                  name: { kind: "Name", value: "entry" },
-                  selectionSet: {
-                    kind: "SelectionSet",
-                    selections: [
-                      {
-                        kind: "Field",
-                        name: { kind: "Name", value: "donatedToText" },
-                      },
-                      {
-                        kind: "Field",
-                        name: { kind: "Name", value: "donatedByText" },
-                      },
-                      {
-                        kind: "Field",
-                        name: { kind: "Name", value: "donatedOn" },
-                      },
-                    ],
-                  },
-                },
-              ],
-            },
-          },
-        ],
-      },
-    },
-  ],
-} as unknown as DocumentNode<MyFundraisingFragmentFragment, unknown>;
-export const UseAllowedLoginTypesDocument = {
-  kind: "Document",
-  definitions: [
-    {
-      kind: "OperationDefinition",
-      operation: "query",
-      name: { kind: "Name", value: "useAllowedLoginTypes" },
-      selectionSet: {
-        kind: "SelectionSet",
-        selections: [
-          {
-            kind: "Field",
-            name: { kind: "Name", value: "activeConfiguration" },
-            arguments: [
-              {
-                kind: "Argument",
-                name: { kind: "Name", value: "key" },
-                value: {
-                  kind: "StringValue",
-                  value: "ALLOWED_LOGIN_TYPES",
-                  block: false,
-                },
-              },
-            ],
-            selectionSet: {
-              kind: "SelectionSet",
-              selections: [
-                {
-                  kind: "Field",
-                  name: { kind: "Name", value: "data" },
-                  selectionSet: {
-                    kind: "SelectionSet",
-                    selections: [
-                      {
-                        kind: "FragmentSpread",
-                        name: { kind: "Name", value: "SimpleConfig" },
-                      },
-                    ],
-                  },
-                },
-              ],
-            },
-          },
-        ],
-      },
-    },
-    {
-      kind: "FragmentDefinition",
-      name: { kind: "Name", value: "SimpleConfig" },
-      typeCondition: {
-        kind: "NamedType",
-        name: { kind: "Name", value: "ConfigurationNode" },
-      },
-      selectionSet: {
-        kind: "SelectionSet",
-        selections: [
-          { kind: "Field", name: { kind: "Name", value: "id" } },
-          { kind: "Field", name: { kind: "Name", value: "key" } },
-          { kind: "Field", name: { kind: "Name", value: "value" } },
-        ],
-      },
-    },
-  ],
-} as unknown as DocumentNode<
-  UseAllowedLoginTypesQuery,
-  UseAllowedLoginTypesQueryVariables
->;
-export const MarathonTimeDocument = {
-  kind: "Document",
-  definitions: [
-    {
-      kind: "OperationDefinition",
-      operation: "query",
-      name: { kind: "Name", value: "MarathonTime" },
-      selectionSet: {
-        kind: "SelectionSet",
-        selections: [
-          {
-            kind: "Field",
-            name: { kind: "Name", value: "latestMarathon" },
-            selectionSet: {
-              kind: "SelectionSet",
-              selections: [
-                { kind: "Field", name: { kind: "Name", value: "startDate" } },
-                { kind: "Field", name: { kind: "Name", value: "endDate" } },
-              ],
-            },
-          },
-        ],
-      },
-    },
-  ],
-} as unknown as DocumentNode<MarathonTimeQuery, MarathonTimeQueryVariables>;
-export const UseTabBarConfigDocument = {
-  kind: "Document",
-  definitions: [
-    {
-      kind: "OperationDefinition",
-      operation: "query",
-      name: { kind: "Name", value: "useTabBarConfig" },
-      selectionSet: {
-        kind: "SelectionSet",
-        selections: [
-          {
-            kind: "Field",
-            name: { kind: "Name", value: "activeConfiguration" },
-            arguments: [
-              {
-                kind: "Argument",
-                name: { kind: "Name", value: "key" },
-                value: {
-                  kind: "StringValue",
-                  value: "TAB_BAR_CONFIG",
-                  block: false,
-                },
-              },
-            ],
-            selectionSet: {
-              kind: "SelectionSet",
-              selections: [
-                {
-                  kind: "Field",
-                  name: { kind: "Name", value: "data" },
-                  selectionSet: {
-                    kind: "SelectionSet",
-                    selections: [
-                      {
-                        kind: "FragmentSpread",
-                        name: { kind: "Name", value: "SimpleConfig" },
-                      },
-                    ],
-                  },
-                },
-              ],
-            },
-          },
-          {
-            kind: "Field",
-            name: { kind: "Name", value: "me" },
-            selectionSet: {
-              kind: "SelectionSet",
-              selections: [
-                { kind: "Field", name: { kind: "Name", value: "linkblue" } },
-              ],
-            },
-          },
-        ],
-      },
-    },
-    {
-      kind: "FragmentDefinition",
-      name: { kind: "Name", value: "SimpleConfig" },
-      typeCondition: {
-        kind: "NamedType",
-        name: { kind: "Name", value: "ConfigurationNode" },
-      },
-      selectionSet: {
-        kind: "SelectionSet",
-        selections: [
-          { kind: "Field", name: { kind: "Name", value: "id" } },
-          { kind: "Field", name: { kind: "Name", value: "key" } },
-          { kind: "Field", name: { kind: "Name", value: "value" } },
-        ],
-      },
-    },
-  ],
-} as unknown as DocumentNode<
-  UseTabBarConfigQuery,
-  UseTabBarConfigQueryVariables
->;
-export const TriviaCrackDocument = {
-  kind: "Document",
-  definitions: [
-    {
-      kind: "OperationDefinition",
-      operation: "query",
-      name: { kind: "Name", value: "TriviaCrack" },
-      selectionSet: {
-        kind: "SelectionSet",
-        selections: [
-          {
-            kind: "Field",
-            name: { kind: "Name", value: "activeConfiguration" },
-            arguments: [
-              {
-                kind: "Argument",
-                name: { kind: "Name", value: "key" },
-                value: {
-                  kind: "StringValue",
-                  value: "TRIVIA_CRACK",
-                  block: false,
-                },
-              },
-            ],
-            selectionSet: {
-              kind: "SelectionSet",
-              selections: [
-                {
-                  kind: "Field",
-                  name: { kind: "Name", value: "data" },
-                  selectionSet: {
-                    kind: "SelectionSet",
-                    selections: [
-                      {
-                        kind: "FragmentSpread",
-                        name: { kind: "Name", value: "SimpleConfig" },
-                      },
-                    ],
-                  },
-                },
-              ],
-            },
-          },
-          {
-            kind: "Field",
-            name: { kind: "Name", value: "me" },
-            selectionSet: {
-              kind: "SelectionSet",
-              selections: [
-                {
-                  kind: "Field",
-                  name: { kind: "Name", value: "teams" },
-                  selectionSet: {
-                    kind: "SelectionSet",
-                    selections: [
-                      {
-                        kind: "Field",
-                        name: { kind: "Name", value: "team" },
-                        selectionSet: {
-                          kind: "SelectionSet",
-                          selections: [
-                            {
-                              kind: "Field",
-                              name: { kind: "Name", value: "type" },
-                            },
-                            {
-                              kind: "Field",
-                              name: { kind: "Name", value: "name" },
-                            },
-                          ],
-                        },
-                      },
-                    ],
-                  },
-                },
-              ],
-            },
-          },
-        ],
-      },
-    },
-    {
-      kind: "FragmentDefinition",
-      name: { kind: "Name", value: "SimpleConfig" },
-      typeCondition: {
-        kind: "NamedType",
-        name: { kind: "Name", value: "ConfigurationNode" },
-      },
-      selectionSet: {
-        kind: "SelectionSet",
-        selections: [
-          { kind: "Field", name: { kind: "Name", value: "id" } },
-          { kind: "Field", name: { kind: "Name", value: "key" } },
-          { kind: "Field", name: { kind: "Name", value: "value" } },
-        ],
-      },
-    },
-  ],
-} as unknown as DocumentNode<TriviaCrackQuery, TriviaCrackQueryVariables>;
-export const AuthStateDocument = {
-  kind: "Document",
-  definitions: [
-    {
-      kind: "OperationDefinition",
-      operation: "query",
-      name: { kind: "Name", value: "AuthState" },
-      selectionSet: {
-        kind: "SelectionSet",
-        selections: [
-          {
-            kind: "Field",
-            name: { kind: "Name", value: "me" },
-            selectionSet: {
-              kind: "SelectionSet",
-              selections: [
-                { kind: "Field", name: { kind: "Name", value: "id" } },
-              ],
-            },
-          },
-          {
-            kind: "Field",
-            name: { kind: "Name", value: "loginState" },
-            selectionSet: {
-              kind: "SelectionSet",
-              selections: [
-                { kind: "Field", name: { kind: "Name", value: "dbRole" } },
-                { kind: "Field", name: { kind: "Name", value: "loggedIn" } },
-                { kind: "Field", name: { kind: "Name", value: "authSource" } },
-              ],
-            },
-          },
-        ],
-      },
-    },
-  ],
-} as unknown as DocumentNode<AuthStateQuery, AuthStateQueryVariables>;
-export const SetDeviceDocument = {
-  kind: "Document",
-  definitions: [
-    {
-      kind: "OperationDefinition",
-      operation: "mutation",
-      name: { kind: "Name", value: "SetDevice" },
-      variableDefinitions: [
-        {
-          kind: "VariableDefinition",
-          variable: {
-            kind: "Variable",
-            name: { kind: "Name", value: "input" },
-          },
-          type: {
-            kind: "NonNullType",
-            type: {
-              kind: "NamedType",
-              name: { kind: "Name", value: "RegisterDeviceInput" },
-            },
-          },
-        },
-      ],
-      selectionSet: {
-        kind: "SelectionSet",
-        selections: [
-          {
-            kind: "Field",
-            name: { kind: "Name", value: "registerDevice" },
-            arguments: [
-              {
-                kind: "Argument",
-                name: { kind: "Name", value: "input" },
-                value: {
-                  kind: "Variable",
-                  name: { kind: "Name", value: "input" },
-                },
-              },
-            ],
-            selectionSet: {
-              kind: "SelectionSet",
-              selections: [
-                { kind: "Field", name: { kind: "Name", value: "ok" } },
-              ],
-            },
-          },
-        ],
-      },
-    },
-  ],
-} as unknown as DocumentNode<SetDeviceMutation, SetDeviceMutationVariables>;
-export const DeviceNotificationsDocument = {
-  kind: "Document",
-  definitions: [
-    {
-      kind: "OperationDefinition",
-      operation: "query",
-      name: { kind: "Name", value: "DeviceNotifications" },
-      variableDefinitions: [
-        {
-          kind: "VariableDefinition",
-          variable: {
-            kind: "Variable",
-            name: { kind: "Name", value: "deviceUuid" },
-          },
-          type: {
-            kind: "NonNullType",
-            type: {
-              kind: "NamedType",
-              name: { kind: "Name", value: "GlobalId" },
-            },
-          },
-        },
-        {
-          kind: "VariableDefinition",
-          variable: { kind: "Variable", name: { kind: "Name", value: "page" } },
-          type: { kind: "NamedType", name: { kind: "Name", value: "Int" } },
-        },
-        {
-          kind: "VariableDefinition",
-          variable: {
-            kind: "Variable",
-            name: { kind: "Name", value: "pageSize" },
-          },
-          type: { kind: "NamedType", name: { kind: "Name", value: "Int" } },
-        },
-        {
-          kind: "VariableDefinition",
-          variable: {
-            kind: "Variable",
-            name: { kind: "Name", value: "verifier" },
-          },
-          type: {
-            kind: "NonNullType",
-            type: {
-              kind: "NamedType",
-              name: { kind: "Name", value: "String" },
-            },
-          },
-        },
-      ],
-      selectionSet: {
-        kind: "SelectionSet",
-        selections: [
-          {
-            kind: "Field",
-            name: { kind: "Name", value: "device" },
-            arguments: [
-              {
-                kind: "Argument",
-                name: { kind: "Name", value: "uuid" },
-                value: {
-                  kind: "Variable",
-                  name: { kind: "Name", value: "deviceUuid" },
-                },
-              },
-            ],
-            selectionSet: {
-              kind: "SelectionSet",
-              selections: [
-                {
-                  kind: "Field",
-                  name: { kind: "Name", value: "data" },
-                  selectionSet: {
-                    kind: "SelectionSet",
-                    selections: [
-                      {
-                        kind: "Field",
-                        name: { kind: "Name", value: "notificationDeliveries" },
-                        arguments: [
-                          {
-                            kind: "Argument",
-                            name: { kind: "Name", value: "pageSize" },
-                            value: {
-                              kind: "Variable",
-                              name: { kind: "Name", value: "pageSize" },
-                            },
-                          },
-                          {
-                            kind: "Argument",
-                            name: { kind: "Name", value: "page" },
-                            value: {
-                              kind: "Variable",
-                              name: { kind: "Name", value: "page" },
-                            },
-                          },
-                          {
-                            kind: "Argument",
-                            name: { kind: "Name", value: "verifier" },
-                            value: {
-                              kind: "Variable",
-                              name: { kind: "Name", value: "verifier" },
-                            },
-                          },
-                        ],
-                        selectionSet: {
-                          kind: "SelectionSet",
-                          selections: [
-                            {
-                              kind: "FragmentSpread",
-                              name: {
-                                kind: "Name",
-                                value: "NotificationDeliveryFragment",
-                              },
-                            },
-                          ],
-                        },
-                      },
-                    ],
-                  },
-                },
-              ],
-            },
-          },
-        ],
-      },
-    },
-    {
-      kind: "FragmentDefinition",
-      name: { kind: "Name", value: "NotificationFragment" },
-      typeCondition: {
-        kind: "NamedType",
-        name: { kind: "Name", value: "NotificationNode" },
-      },
-      selectionSet: {
-        kind: "SelectionSet",
-        selections: [
-          { kind: "Field", name: { kind: "Name", value: "id" } },
-          { kind: "Field", name: { kind: "Name", value: "title" } },
-          { kind: "Field", name: { kind: "Name", value: "body" } },
-          { kind: "Field", name: { kind: "Name", value: "url" } },
-        ],
-      },
-    },
-    {
-      kind: "FragmentDefinition",
-      name: { kind: "Name", value: "NotificationDeliveryFragment" },
-      typeCondition: {
-        kind: "NamedType",
-        name: { kind: "Name", value: "NotificationDeliveryNode" },
-      },
-      selectionSet: {
-        kind: "SelectionSet",
-        selections: [
-          { kind: "Field", name: { kind: "Name", value: "id" } },
-          { kind: "Field", name: { kind: "Name", value: "sentAt" } },
-          {
-            kind: "Field",
-            name: { kind: "Name", value: "notification" },
-            selectionSet: {
-              kind: "SelectionSet",
-              selections: [
-                {
-                  kind: "FragmentSpread",
-                  name: { kind: "Name", value: "NotificationFragment" },
-                },
-              ],
-            },
-          },
-        ],
-      },
-    },
-  ],
-} as unknown as DocumentNode<
-  DeviceNotificationsQuery,
-  DeviceNotificationsQueryVariables
->;
-export const RootScreenDocumentDocument = {
-  kind: "Document",
-  definitions: [
-    {
-      kind: "OperationDefinition",
-      operation: "query",
-      name: { kind: "Name", value: "RootScreenDocument" },
-      selectionSet: {
-        kind: "SelectionSet",
-        selections: [
-          {
-            kind: "Field",
-            name: { kind: "Name", value: "loginState" },
-            selectionSet: {
-              kind: "SelectionSet",
-              selections: [
-                {
-                  kind: "FragmentSpread",
-                  name: { kind: "Name", value: "ProfileScreenAuthFragment" },
-                },
-                {
-                  kind: "FragmentSpread",
-                  name: { kind: "Name", value: "RootScreenAuthFragment" },
-                },
-              ],
-            },
-          },
-          {
-            kind: "Field",
-            name: { kind: "Name", value: "me" },
-            selectionSet: {
-              kind: "SelectionSet",
-              selections: [
-                {
-                  kind: "FragmentSpread",
-                  name: { kind: "Name", value: "ProfileScreenUserFragment" },
-                },
-              ],
-            },
-          },
-        ],
-      },
-    },
-    {
-      kind: "FragmentDefinition",
-      name: { kind: "Name", value: "ProfileScreenAuthFragment" },
-      typeCondition: {
-        kind: "NamedType",
-        name: { kind: "Name", value: "LoginState" },
-      },
-      selectionSet: {
-        kind: "SelectionSet",
-        selections: [
-          { kind: "Field", name: { kind: "Name", value: "dbRole" } },
-          { kind: "Field", name: { kind: "Name", value: "authSource" } },
-        ],
-      },
-    },
-    {
-      kind: "FragmentDefinition",
-      name: { kind: "Name", value: "RootScreenAuthFragment" },
-      typeCondition: {
-        kind: "NamedType",
-        name: { kind: "Name", value: "LoginState" },
-      },
-      selectionSet: {
-        kind: "SelectionSet",
-        selections: [
-          { kind: "Field", name: { kind: "Name", value: "dbRole" } },
-        ],
-      },
-    },
-    {
-      kind: "FragmentDefinition",
-      name: { kind: "Name", value: "ProfileScreenUserFragment" },
-      typeCondition: {
-        kind: "NamedType",
-        name: { kind: "Name", value: "PersonNode" },
-      },
-      selectionSet: {
-        kind: "SelectionSet",
-        selections: [
-          { kind: "Field", name: { kind: "Name", value: "name" } },
-          { kind: "Field", name: { kind: "Name", value: "linkblue" } },
-          {
-            kind: "Field",
-            name: { kind: "Name", value: "teams" },
-            selectionSet: {
-              kind: "SelectionSet",
-              selections: [
-                { kind: "Field", name: { kind: "Name", value: "position" } },
-                {
-                  kind: "Field",
-                  name: { kind: "Name", value: "team" },
-                  selectionSet: {
-                    kind: "SelectionSet",
-                    selections: [
-                      { kind: "Field", name: { kind: "Name", value: "name" } },
-                    ],
-                  },
-                },
-              ],
-            },
-          },
-          {
-            kind: "Field",
-            name: { kind: "Name", value: "primaryCommittee" },
-            selectionSet: {
-              kind: "SelectionSet",
-              selections: [
-                { kind: "Field", name: { kind: "Name", value: "identifier" } },
-                { kind: "Field", name: { kind: "Name", value: "role" } },
-              ],
-            },
-          },
-        ],
-      },
-    },
-  ],
-} as unknown as DocumentNode<
-  RootScreenDocumentQuery,
-  RootScreenDocumentQueryVariables
->;
-export const EventsDocument = {
-  kind: "Document",
-  definitions: [
-    {
-      kind: "OperationDefinition",
-      operation: "query",
-      name: { kind: "Name", value: "Events" },
-      variableDefinitions: [
-        {
-          kind: "VariableDefinition",
-          variable: {
-            kind: "Variable",
-            name: { kind: "Name", value: "earliestTimestamp" },
-          },
-          type: {
-            kind: "NonNullType",
-            type: {
-              kind: "NamedType",
-              name: { kind: "Name", value: "DateTimeISO" },
-            },
-          },
-        },
-        {
-          kind: "VariableDefinition",
-          variable: {
-            kind: "Variable",
-            name: { kind: "Name", value: "lastTimestamp" },
-          },
-          type: {
-            kind: "NonNullType",
-            type: {
-              kind: "NamedType",
-              name: { kind: "Name", value: "DateTimeISO" },
-            },
-          },
-        },
-      ],
-      selectionSet: {
-        kind: "SelectionSet",
-        selections: [
-          {
-            kind: "Field",
-            name: { kind: "Name", value: "events" },
-            arguments: [
-              {
-                kind: "Argument",
-                name: { kind: "Name", value: "dateFilters" },
-                value: {
-                  kind: "ListValue",
-                  values: [
-                    {
-                      kind: "ObjectValue",
-                      fields: [
-                        {
-                          kind: "ObjectField",
-                          name: { kind: "Name", value: "comparison" },
-                          value: {
-                            kind: "EnumValue",
-                            value: "GREATER_THAN_OR_EQUAL_TO",
-                          },
-                        },
-                        {
-                          kind: "ObjectField",
-                          name: { kind: "Name", value: "field" },
-                          value: {
-                            kind: "EnumValue",
-                            value: "occurrenceStart",
-                          },
-                        },
-                        {
-                          kind: "ObjectField",
-                          name: { kind: "Name", value: "value" },
-                          value: {
-                            kind: "Variable",
-                            name: { kind: "Name", value: "earliestTimestamp" },
-                          },
-                        },
-                      ],
-                    },
-                    {
-                      kind: "ObjectValue",
-                      fields: [
-                        {
-                          kind: "ObjectField",
-                          name: { kind: "Name", value: "comparison" },
-                          value: {
-                            kind: "EnumValue",
-                            value: "LESS_THAN_OR_EQUAL_TO",
-                          },
-                        },
-                        {
-                          kind: "ObjectField",
-                          name: { kind: "Name", value: "field" },
-                          value: {
-                            kind: "EnumValue",
-                            value: "occurrenceStart",
-                          },
-                        },
-                        {
-                          kind: "ObjectField",
-                          name: { kind: "Name", value: "value" },
-                          value: {
-                            kind: "Variable",
-                            name: { kind: "Name", value: "lastTimestamp" },
-                          },
-                        },
-                      ],
-                    },
-                  ],
-                },
-              },
-              {
-                kind: "Argument",
-                name: { kind: "Name", value: "sortDirection" },
-                value: { kind: "EnumValue", value: "asc" },
-              },
-              {
-                kind: "Argument",
-                name: { kind: "Name", value: "sortBy" },
-                value: {
-                  kind: "StringValue",
-                  value: "occurrence",
-                  block: false,
-                },
-              },
-            ],
-            selectionSet: {
-              kind: "SelectionSet",
-              selections: [
-                {
-                  kind: "Field",
-                  name: { kind: "Name", value: "data" },
-                  selectionSet: {
-                    kind: "SelectionSet",
-                    selections: [
-                      {
-                        kind: "FragmentSpread",
-                        name: { kind: "Name", value: "EventScreenFragment" },
-                      },
-                    ],
-                  },
-                },
-              ],
-            },
-          },
-        ],
-      },
-    },
-    {
-      kind: "FragmentDefinition",
-      name: { kind: "Name", value: "EventScreenFragment" },
-      typeCondition: {
-        kind: "NamedType",
-        name: { kind: "Name", value: "EventNode" },
-      },
-      selectionSet: {
-        kind: "SelectionSet",
-        selections: [
-          { kind: "Field", name: { kind: "Name", value: "id" } },
-          { kind: "Field", name: { kind: "Name", value: "title" } },
-          { kind: "Field", name: { kind: "Name", value: "summary" } },
-          { kind: "Field", name: { kind: "Name", value: "description" } },
-          { kind: "Field", name: { kind: "Name", value: "location" } },
-          {
-            kind: "Field",
-            name: { kind: "Name", value: "occurrences" },
-            selectionSet: {
-              kind: "SelectionSet",
-              selections: [
-                { kind: "Field", name: { kind: "Name", value: "id" } },
-                {
-                  kind: "Field",
-                  name: { kind: "Name", value: "interval" },
-                  selectionSet: {
-                    kind: "SelectionSet",
-                    selections: [
-                      { kind: "Field", name: { kind: "Name", value: "start" } },
-                      { kind: "Field", name: { kind: "Name", value: "end" } },
-                    ],
-                  },
-                },
-                { kind: "Field", name: { kind: "Name", value: "fullDay" } },
-              ],
-            },
-          },
-          {
-            kind: "Field",
-            name: { kind: "Name", value: "images" },
-            selectionSet: {
-              kind: "SelectionSet",
-              selections: [
-                { kind: "Field", name: { kind: "Name", value: "thumbHash" } },
-                { kind: "Field", name: { kind: "Name", value: "url" } },
-                { kind: "Field", name: { kind: "Name", value: "height" } },
-                { kind: "Field", name: { kind: "Name", value: "width" } },
-                { kind: "Field", name: { kind: "Name", value: "alt" } },
-                { kind: "Field", name: { kind: "Name", value: "mimeType" } },
-              ],
-            },
-          },
-        ],
-      },
-    },
-  ],
-} as unknown as DocumentNode<EventsQuery, EventsQueryVariables>;
-export const ServerFeedDocument = {
-  kind: "Document",
-  definitions: [
-    {
-      kind: "OperationDefinition",
-      operation: "query",
-      name: { kind: "Name", value: "ServerFeed" },
-      selectionSet: {
-        kind: "SelectionSet",
-        selections: [
-          {
-            kind: "Field",
-            name: { kind: "Name", value: "feed" },
-            arguments: [
-              {
-                kind: "Argument",
-                name: { kind: "Name", value: "limit" },
-                value: { kind: "IntValue", value: "20" },
-              },
-            ],
-            selectionSet: {
-              kind: "SelectionSet",
-              selections: [
-                { kind: "Field", name: { kind: "Name", value: "id" } },
-                { kind: "Field", name: { kind: "Name", value: "title" } },
-                { kind: "Field", name: { kind: "Name", value: "createdAt" } },
-                { kind: "Field", name: { kind: "Name", value: "textContent" } },
-                {
-                  kind: "Field",
-                  name: { kind: "Name", value: "image" },
-                  selectionSet: {
-                    kind: "SelectionSet",
-                    selections: [
-                      { kind: "Field", name: { kind: "Name", value: "url" } },
-                      { kind: "Field", name: { kind: "Name", value: "alt" } },
-                      { kind: "Field", name: { kind: "Name", value: "width" } },
-                      {
-                        kind: "Field",
-                        name: { kind: "Name", value: "height" },
-                      },
-                      {
-                        kind: "Field",
-                        name: { kind: "Name", value: "thumbHash" },
-                      },
-                    ],
-                  },
-                },
-              ],
-            },
-          },
-        ],
-      },
-    },
-  ],
-} as unknown as DocumentNode<ServerFeedQuery, ServerFeedQueryVariables>;
-export const MarathonScreenDocument = {
-  kind: "Document",
-  definitions: [
-    {
-      kind: "OperationDefinition",
-      operation: "query",
-      name: { kind: "Name", value: "MarathonScreen" },
-      selectionSet: {
-        kind: "SelectionSet",
-        selections: [
-          {
-            kind: "Field",
-            name: { kind: "Name", value: "currentMarathonHour" },
-            selectionSet: {
-              kind: "SelectionSet",
-              selections: [
-                {
-                  kind: "FragmentSpread",
-                  name: { kind: "Name", value: "HourScreenFragment" },
-                },
-              ],
-            },
-          },
-          {
-            kind: "Field",
-            name: { kind: "Name", value: "latestMarathon" },
-            selectionSet: {
-              kind: "SelectionSet",
-              selections: [
-                { kind: "Field", name: { kind: "Name", value: "startDate" } },
-                { kind: "Field", name: { kind: "Name", value: "endDate" } },
-                {
-                  kind: "Field",
-                  name: { kind: "Name", value: "hours" },
-                  selectionSet: {
-                    kind: "SelectionSet",
-                    selections: [
-                      {
-                        kind: "FragmentSpread",
-                        name: { kind: "Name", value: "HourScreenFragment" },
-                      },
-                    ],
-                  },
-                },
-              ],
-            },
-          },
-        ],
-      },
-    },
-    {
-      kind: "FragmentDefinition",
-      name: { kind: "Name", value: "ImageViewFragment" },
-      typeCondition: {
-        kind: "NamedType",
-        name: { kind: "Name", value: "ImageNode" },
-      },
-      selectionSet: {
-        kind: "SelectionSet",
-        selections: [
-          { kind: "Field", name: { kind: "Name", value: "id" } },
-          { kind: "Field", name: { kind: "Name", value: "url" } },
-          { kind: "Field", name: { kind: "Name", value: "thumbHash" } },
-          { kind: "Field", name: { kind: "Name", value: "alt" } },
-          { kind: "Field", name: { kind: "Name", value: "width" } },
-          { kind: "Field", name: { kind: "Name", value: "height" } },
-          { kind: "Field", name: { kind: "Name", value: "mimeType" } },
-        ],
-      },
-    },
-    {
-      kind: "FragmentDefinition",
-      name: { kind: "Name", value: "HourScreenFragment" },
-      typeCondition: {
-        kind: "NamedType",
-        name: { kind: "Name", value: "MarathonHourNode" },
-      },
-      selectionSet: {
-        kind: "SelectionSet",
-        selections: [
-          { kind: "Field", name: { kind: "Name", value: "id" } },
-          { kind: "Field", name: { kind: "Name", value: "title" } },
-          { kind: "Field", name: { kind: "Name", value: "details" } },
-          { kind: "Field", name: { kind: "Name", value: "durationInfo" } },
-          {
-            kind: "Field",
-            name: { kind: "Name", value: "mapImages" },
-            selectionSet: {
-              kind: "SelectionSet",
-              selections: [
-                {
-                  kind: "FragmentSpread",
-                  name: { kind: "Name", value: "ImageViewFragment" },
-                },
-              ],
-            },
-          },
-        ],
-      },
-    },
-  ],
-} as unknown as DocumentNode<MarathonScreenQuery, MarathonScreenQueryVariables>;
-export const ScoreBoardDocumentDocument = {
-  kind: "Document",
-  definitions: [
-    {
-      kind: "OperationDefinition",
-      operation: "query",
-      name: { kind: "Name", value: "ScoreBoardDocument" },
-      variableDefinitions: [
-        {
-          kind: "VariableDefinition",
-          variable: { kind: "Variable", name: { kind: "Name", value: "type" } },
-          type: {
-            kind: "ListType",
-            type: {
-              kind: "NonNullType",
-              type: {
-                kind: "NamedType",
-                name: { kind: "Name", value: "TeamType" },
-              },
-            },
-          },
-        },
-        {
-          kind: "VariableDefinition",
-          variable: {
-            kind: "Variable",
-            name: { kind: "Name", value: "marathonId" },
-          },
-          type: {
-            kind: "NonNullType",
-            type: {
-              kind: "NamedType",
-              name: { kind: "Name", value: "GlobalId" },
-            },
-          },
-        },
-      ],
-      selectionSet: {
-        kind: "SelectionSet",
-        selections: [
-          {
-            kind: "Field",
-            name: { kind: "Name", value: "me" },
-            selectionSet: {
-              kind: "SelectionSet",
-              selections: [
-                { kind: "Field", name: { kind: "Name", value: "id" } },
-                {
-                  kind: "Field",
-                  name: { kind: "Name", value: "teams" },
-                  selectionSet: {
-                    kind: "SelectionSet",
-                    selections: [
-                      {
-                        kind: "Field",
-                        name: { kind: "Name", value: "team" },
-                        selectionSet: {
-                          kind: "SelectionSet",
-                          selections: [
-                            {
-                              kind: "FragmentSpread",
-                              name: {
-                                kind: "Name",
-                                value: "HighlightedTeamFragment",
-                              },
-                            },
-                            {
-                              kind: "FragmentSpread",
-                              name: { kind: "Name", value: "MyTeamFragment" },
-                            },
-                          ],
-                        },
-                      },
-                    ],
-                  },
-                },
-                {
-                  kind: "FragmentSpread",
-                  name: { kind: "Name", value: "MyFundraisingFragment" },
-                },
-              ],
-            },
-          },
-          {
-            kind: "Field",
-            name: { kind: "Name", value: "teams" },
-            arguments: [
-              {
-                kind: "Argument",
-                name: { kind: "Name", value: "sendAll" },
-                value: { kind: "BooleanValue", value: true },
-              },
-              {
-                kind: "Argument",
-                name: { kind: "Name", value: "sortBy" },
-                value: {
-                  kind: "ListValue",
-                  values: [
-                    { kind: "StringValue", value: "totalPoints", block: false },
-                    { kind: "StringValue", value: "name", block: false },
-                  ],
-                },
-              },
-              {
-                kind: "Argument",
-                name: { kind: "Name", value: "sortDirection" },
-                value: {
-                  kind: "ListValue",
-                  values: [
-                    { kind: "EnumValue", value: "desc" },
-                    { kind: "EnumValue", value: "asc" },
-                  ],
-                },
-              },
-              {
-                kind: "Argument",
-                name: { kind: "Name", value: "type" },
-                value: {
-                  kind: "Variable",
-                  name: { kind: "Name", value: "type" },
-                },
-              },
-              {
-                kind: "Argument",
-                name: { kind: "Name", value: "marathonId" },
-                value: {
-                  kind: "ListValue",
-                  values: [
-                    {
-                      kind: "Variable",
-                      name: { kind: "Name", value: "marathonId" },
-                    },
-                  ],
-                },
-              },
-            ],
-            selectionSet: {
-              kind: "SelectionSet",
-              selections: [
-                {
-                  kind: "Field",
-                  name: { kind: "Name", value: "data" },
-                  selectionSet: {
-                    kind: "SelectionSet",
-                    selections: [
-                      {
-                        kind: "FragmentSpread",
-                        name: { kind: "Name", value: "ScoreBoardFragment" },
-                      },
-                    ],
-                  },
-                },
-              ],
-            },
-          },
-        ],
-      },
-    },
-    {
-      kind: "FragmentDefinition",
-      name: { kind: "Name", value: "HighlightedTeamFragment" },
-      typeCondition: {
-        kind: "NamedType",
-        name: { kind: "Name", value: "TeamNode" },
-      },
-      selectionSet: {
-        kind: "SelectionSet",
-        selections: [
-          { kind: "Field", name: { kind: "Name", value: "id" } },
-          { kind: "Field", name: { kind: "Name", value: "name" } },
-          { kind: "Field", name: { kind: "Name", value: "legacyStatus" } },
-          { kind: "Field", name: { kind: "Name", value: "type" } },
-        ],
-      },
-    },
-    {
-      kind: "FragmentDefinition",
-      name: { kind: "Name", value: "MyTeamFragment" },
-      typeCondition: {
-        kind: "NamedType",
-        name: { kind: "Name", value: "TeamNode" },
-      },
-      selectionSet: {
-        kind: "SelectionSet",
-        selections: [
-          { kind: "Field", name: { kind: "Name", value: "id" } },
-          { kind: "Field", name: { kind: "Name", value: "name" } },
-          { kind: "Field", name: { kind: "Name", value: "totalPoints" } },
-          {
-            kind: "Field",
-            name: { kind: "Name", value: "fundraisingTotalAmount" },
-          },
-          {
-            kind: "Field",
-            name: { kind: "Name", value: "pointEntries" },
-            selectionSet: {
-              kind: "SelectionSet",
-              selections: [
-                {
-                  kind: "Field",
-                  name: { kind: "Name", value: "personFrom" },
-                  selectionSet: {
-                    kind: "SelectionSet",
-                    selections: [
-                      { kind: "Field", name: { kind: "Name", value: "id" } },
-                      { kind: "Field", name: { kind: "Name", value: "name" } },
-                      {
-                        kind: "Field",
-                        name: { kind: "Name", value: "linkblue" },
-                      },
-                    ],
-                  },
-                },
-                { kind: "Field", name: { kind: "Name", value: "points" } },
-              ],
-            },
-          },
-          {
-            kind: "Field",
-            name: { kind: "Name", value: "members" },
-            selectionSet: {
-              kind: "SelectionSet",
-              selections: [
-                { kind: "Field", name: { kind: "Name", value: "position" } },
-                {
-                  kind: "Field",
-                  name: { kind: "Name", value: "person" },
-                  selectionSet: {
-                    kind: "SelectionSet",
-                    selections: [
-                      {
-                        kind: "Field",
-                        name: { kind: "Name", value: "linkblue" },
-                      },
-                      { kind: "Field", name: { kind: "Name", value: "name" } },
-                    ],
-                  },
-                },
-              ],
-            },
-          },
-        ],
-      },
-    },
-    {
-      kind: "FragmentDefinition",
-      name: { kind: "Name", value: "MyFundraisingFragment" },
-      typeCondition: {
-        kind: "NamedType",
-        name: { kind: "Name", value: "PersonNode" },
-      },
-      selectionSet: {
-        kind: "SelectionSet",
-        selections: [
-          {
-            kind: "Field",
-            name: { kind: "Name", value: "fundraisingTotalAmount" },
-          },
-          {
-            kind: "Field",
-            name: { kind: "Name", value: "fundraisingAssignments" },
-            selectionSet: {
-              kind: "SelectionSet",
-              selections: [
-                { kind: "Field", name: { kind: "Name", value: "amount" } },
-                {
-                  kind: "Field",
-                  name: { kind: "Name", value: "entry" },
-                  selectionSet: {
-                    kind: "SelectionSet",
-                    selections: [
-                      {
-                        kind: "Field",
-                        name: { kind: "Name", value: "donatedToText" },
-                      },
-                      {
-                        kind: "Field",
-                        name: { kind: "Name", value: "donatedByText" },
-                      },
-                      {
-                        kind: "Field",
-                        name: { kind: "Name", value: "donatedOn" },
-                      },
-                    ],
-                  },
-                },
-              ],
-            },
-          },
-        ],
-      },
-    },
-    {
-      kind: "FragmentDefinition",
-      name: { kind: "Name", value: "ScoreBoardFragment" },
-      typeCondition: {
-        kind: "NamedType",
-        name: { kind: "Name", value: "TeamNode" },
-      },
-      selectionSet: {
-        kind: "SelectionSet",
-        selections: [
-          { kind: "Field", name: { kind: "Name", value: "id" } },
-          { kind: "Field", name: { kind: "Name", value: "name" } },
-          { kind: "Field", name: { kind: "Name", value: "totalPoints" } },
-          { kind: "Field", name: { kind: "Name", value: "legacyStatus" } },
-          { kind: "Field", name: { kind: "Name", value: "type" } },
-        ],
-      },
-    },
-  ],
-} as unknown as DocumentNode<
-  ScoreBoardDocumentQuery,
-  ScoreBoardDocumentQueryVariables
->;
-export const ActiveMarathonDocumentDocument = {
-  kind: "Document",
-  definitions: [
-    {
-      kind: "OperationDefinition",
-      operation: "query",
-      name: { kind: "Name", value: "ActiveMarathonDocument" },
-      selectionSet: {
-        kind: "SelectionSet",
-        selections: [
-          {
-            kind: "Field",
-            name: { kind: "Name", value: "currentMarathon" },
-            selectionSet: {
-              kind: "SelectionSet",
-              selections: [
-                { kind: "Field", name: { kind: "Name", value: "id" } },
-              ],
-            },
-          },
-          {
-            kind: "Field",
-            name: { kind: "Name", value: "latestMarathon" },
-            selectionSet: {
-              kind: "SelectionSet",
-              selections: [
-                { kind: "Field", name: { kind: "Name", value: "id" } },
-              ],
-            },
-          },
-        ],
-      },
-    },
-  ],
-} as unknown as DocumentNode<
-  ActiveMarathonDocumentQuery,
-  ActiveMarathonDocumentQueryVariables
->;
-=======
-export type ScoreBoardDocumentQuery = { readonly __typename?: 'Query', readonly me?: (
-    { readonly __typename?: 'PersonNode', readonly id: string, readonly teams: ReadonlyArray<{ readonly __typename?: 'MembershipNode', readonly team: (
-        { readonly __typename?: 'TeamNode' }
-        & { ' $fragmentRefs'?: { 'HighlightedTeamFragmentFragment': HighlightedTeamFragmentFragment;'MyTeamFragmentFragment': MyTeamFragmentFragment } }
-      ) }> }
-    & { ' $fragmentRefs'?: { 'MyFundraisingFragmentFragment': MyFundraisingFragmentFragment } }
-  ) | null, readonly teams: { readonly __typename?: 'ListTeamsResponse', readonly data: ReadonlyArray<(
-      { readonly __typename?: 'TeamNode' }
-      & { ' $fragmentRefs'?: { 'ScoreBoardFragmentFragment': ScoreBoardFragmentFragment } }
-    )> } };
-
-export type ActiveMarathonDocumentQueryVariables = Exact<{ [key: string]: never; }>;
-
-
 export type ActiveMarathonDocumentQuery = { readonly __typename?: 'Query', readonly currentMarathon?: { readonly __typename?: 'MarathonNode', readonly id: string } | null, readonly latestMarathon?: { readonly __typename?: 'MarathonNode', readonly id: string } | null };
 
 export type MyTeamFragmentFragment = { readonly __typename?: 'TeamNode', readonly id: string, readonly name: string, readonly totalPoints: number, readonly fundraisingTotalAmount?: number | null, readonly pointEntries: ReadonlyArray<{ readonly __typename?: 'PointEntryNode', readonly points: number, readonly personFrom?: { readonly __typename?: 'PersonNode', readonly id: string, readonly name?: string | null, readonly linkblue?: string | null } | null }>, readonly members: ReadonlyArray<{ readonly __typename?: 'MembershipNode', readonly position: MembershipPositionType, readonly person: { readonly __typename?: 'PersonNode', readonly linkblue?: string | null, readonly name?: string | null } }> } & { ' $fragmentName'?: 'MyTeamFragmentFragment' };
@@ -4653,5 +2700,4 @@
 export const ServerFeedDocument = {"kind":"Document","definitions":[{"kind":"OperationDefinition","operation":"query","name":{"kind":"Name","value":"ServerFeed"},"selectionSet":{"kind":"SelectionSet","selections":[{"kind":"Field","name":{"kind":"Name","value":"feed"},"arguments":[{"kind":"Argument","name":{"kind":"Name","value":"limit"},"value":{"kind":"IntValue","value":"20"}}],"selectionSet":{"kind":"SelectionSet","selections":[{"kind":"Field","name":{"kind":"Name","value":"id"}},{"kind":"Field","name":{"kind":"Name","value":"title"}},{"kind":"Field","name":{"kind":"Name","value":"createdAt"}},{"kind":"Field","name":{"kind":"Name","value":"textContent"}},{"kind":"Field","name":{"kind":"Name","value":"image"},"selectionSet":{"kind":"SelectionSet","selections":[{"kind":"Field","name":{"kind":"Name","value":"url"}},{"kind":"Field","name":{"kind":"Name","value":"alt"}},{"kind":"Field","name":{"kind":"Name","value":"width"}},{"kind":"Field","name":{"kind":"Name","value":"height"}},{"kind":"Field","name":{"kind":"Name","value":"thumbHash"}}]}}]}}]}}]} as unknown as DocumentNode<ServerFeedQuery, ServerFeedQueryVariables>;
 export const MarathonScreenDocument = {"kind":"Document","definitions":[{"kind":"OperationDefinition","operation":"query","name":{"kind":"Name","value":"MarathonScreen"},"selectionSet":{"kind":"SelectionSet","selections":[{"kind":"Field","name":{"kind":"Name","value":"currentMarathonHour"},"selectionSet":{"kind":"SelectionSet","selections":[{"kind":"FragmentSpread","name":{"kind":"Name","value":"HourScreenFragment"}}]}},{"kind":"Field","name":{"kind":"Name","value":"latestMarathon"},"selectionSet":{"kind":"SelectionSet","selections":[{"kind":"Field","name":{"kind":"Name","value":"startDate"}},{"kind":"Field","name":{"kind":"Name","value":"endDate"}},{"kind":"Field","name":{"kind":"Name","value":"hours"},"selectionSet":{"kind":"SelectionSet","selections":[{"kind":"FragmentSpread","name":{"kind":"Name","value":"HourScreenFragment"}}]}}]}}]}},{"kind":"FragmentDefinition","name":{"kind":"Name","value":"ImageViewFragment"},"typeCondition":{"kind":"NamedType","name":{"kind":"Name","value":"ImageNode"}},"selectionSet":{"kind":"SelectionSet","selections":[{"kind":"Field","name":{"kind":"Name","value":"id"}},{"kind":"Field","name":{"kind":"Name","value":"url"}},{"kind":"Field","name":{"kind":"Name","value":"thumbHash"}},{"kind":"Field","name":{"kind":"Name","value":"alt"}},{"kind":"Field","name":{"kind":"Name","value":"width"}},{"kind":"Field","name":{"kind":"Name","value":"height"}},{"kind":"Field","name":{"kind":"Name","value":"mimeType"}}]}},{"kind":"FragmentDefinition","name":{"kind":"Name","value":"HourScreenFragment"},"typeCondition":{"kind":"NamedType","name":{"kind":"Name","value":"MarathonHourNode"}},"selectionSet":{"kind":"SelectionSet","selections":[{"kind":"Field","name":{"kind":"Name","value":"id"}},{"kind":"Field","name":{"kind":"Name","value":"title"}},{"kind":"Field","name":{"kind":"Name","value":"details"}},{"kind":"Field","name":{"kind":"Name","value":"durationInfo"}},{"kind":"Field","name":{"kind":"Name","value":"mapImages"},"selectionSet":{"kind":"SelectionSet","selections":[{"kind":"FragmentSpread","name":{"kind":"Name","value":"ImageViewFragment"}}]}}]}}]} as unknown as DocumentNode<MarathonScreenQuery, MarathonScreenQueryVariables>;
 export const ScoreBoardDocumentDocument = {"kind":"Document","definitions":[{"kind":"OperationDefinition","operation":"query","name":{"kind":"Name","value":"ScoreBoardDocument"},"variableDefinitions":[{"kind":"VariableDefinition","variable":{"kind":"Variable","name":{"kind":"Name","value":"type"}},"type":{"kind":"ListType","type":{"kind":"NonNullType","type":{"kind":"NamedType","name":{"kind":"Name","value":"TeamType"}}}}},{"kind":"VariableDefinition","variable":{"kind":"Variable","name":{"kind":"Name","value":"marathonId"}},"type":{"kind":"NonNullType","type":{"kind":"NamedType","name":{"kind":"Name","value":"GlobalId"}}}}],"selectionSet":{"kind":"SelectionSet","selections":[{"kind":"Field","name":{"kind":"Name","value":"me"},"selectionSet":{"kind":"SelectionSet","selections":[{"kind":"Field","name":{"kind":"Name","value":"id"}},{"kind":"Field","name":{"kind":"Name","value":"teams"},"selectionSet":{"kind":"SelectionSet","selections":[{"kind":"Field","name":{"kind":"Name","value":"team"},"selectionSet":{"kind":"SelectionSet","selections":[{"kind":"FragmentSpread","name":{"kind":"Name","value":"HighlightedTeamFragment"}},{"kind":"FragmentSpread","name":{"kind":"Name","value":"MyTeamFragment"}}]}}]}},{"kind":"FragmentSpread","name":{"kind":"Name","value":"MyFundraisingFragment"}}]}},{"kind":"Field","name":{"kind":"Name","value":"teams"},"arguments":[{"kind":"Argument","name":{"kind":"Name","value":"sendAll"},"value":{"kind":"BooleanValue","value":true}},{"kind":"Argument","name":{"kind":"Name","value":"sortBy"},"value":{"kind":"ListValue","values":[{"kind":"StringValue","value":"totalPoints","block":false},{"kind":"StringValue","value":"name","block":false}]}},{"kind":"Argument","name":{"kind":"Name","value":"sortDirection"},"value":{"kind":"ListValue","values":[{"kind":"EnumValue","value":"desc"},{"kind":"EnumValue","value":"asc"}]}},{"kind":"Argument","name":{"kind":"Name","value":"type"},"value":{"kind":"Variable","name":{"kind":"Name","value":"type"}}},{"kind":"Argument","name":{"kind":"Name","value":"marathonId"},"value":{"kind":"ListValue","values":[{"kind":"Variable","name":{"kind":"Name","value":"marathonId"}}]}}],"selectionSet":{"kind":"SelectionSet","selections":[{"kind":"Field","name":{"kind":"Name","value":"data"},"selectionSet":{"kind":"SelectionSet","selections":[{"kind":"FragmentSpread","name":{"kind":"Name","value":"ScoreBoardFragment"}}]}}]}}]}},{"kind":"FragmentDefinition","name":{"kind":"Name","value":"HighlightedTeamFragment"},"typeCondition":{"kind":"NamedType","name":{"kind":"Name","value":"TeamNode"}},"selectionSet":{"kind":"SelectionSet","selections":[{"kind":"Field","name":{"kind":"Name","value":"id"}},{"kind":"Field","name":{"kind":"Name","value":"name"}},{"kind":"Field","name":{"kind":"Name","value":"legacyStatus"}},{"kind":"Field","name":{"kind":"Name","value":"type"}}]}},{"kind":"FragmentDefinition","name":{"kind":"Name","value":"MyTeamFragment"},"typeCondition":{"kind":"NamedType","name":{"kind":"Name","value":"TeamNode"}},"selectionSet":{"kind":"SelectionSet","selections":[{"kind":"Field","name":{"kind":"Name","value":"id"}},{"kind":"Field","name":{"kind":"Name","value":"name"}},{"kind":"Field","name":{"kind":"Name","value":"totalPoints"}},{"kind":"Field","name":{"kind":"Name","value":"fundraisingTotalAmount"}},{"kind":"Field","name":{"kind":"Name","value":"pointEntries"},"selectionSet":{"kind":"SelectionSet","selections":[{"kind":"Field","name":{"kind":"Name","value":"personFrom"},"selectionSet":{"kind":"SelectionSet","selections":[{"kind":"Field","name":{"kind":"Name","value":"id"}},{"kind":"Field","name":{"kind":"Name","value":"name"}},{"kind":"Field","name":{"kind":"Name","value":"linkblue"}}]}},{"kind":"Field","name":{"kind":"Name","value":"points"}}]}},{"kind":"Field","name":{"kind":"Name","value":"members"},"selectionSet":{"kind":"SelectionSet","selections":[{"kind":"Field","name":{"kind":"Name","value":"position"}},{"kind":"Field","name":{"kind":"Name","value":"person"},"selectionSet":{"kind":"SelectionSet","selections":[{"kind":"Field","name":{"kind":"Name","value":"linkblue"}},{"kind":"Field","name":{"kind":"Name","value":"name"}}]}}]}}]}},{"kind":"FragmentDefinition","name":{"kind":"Name","value":"MyFundraisingFragment"},"typeCondition":{"kind":"NamedType","name":{"kind":"Name","value":"PersonNode"}},"selectionSet":{"kind":"SelectionSet","selections":[{"kind":"Field","name":{"kind":"Name","value":"fundraisingTotalAmount"}},{"kind":"Field","name":{"kind":"Name","value":"fundraisingAssignments"},"selectionSet":{"kind":"SelectionSet","selections":[{"kind":"Field","name":{"kind":"Name","value":"amount"}},{"kind":"Field","name":{"kind":"Name","value":"entry"},"selectionSet":{"kind":"SelectionSet","selections":[{"kind":"Field","name":{"kind":"Name","value":"donatedToText"}},{"kind":"Field","name":{"kind":"Name","value":"donatedByText"}},{"kind":"Field","name":{"kind":"Name","value":"donatedOn"}}]}}]}}]}},{"kind":"FragmentDefinition","name":{"kind":"Name","value":"ScoreBoardFragment"},"typeCondition":{"kind":"NamedType","name":{"kind":"Name","value":"TeamNode"}},"selectionSet":{"kind":"SelectionSet","selections":[{"kind":"Field","name":{"kind":"Name","value":"id"}},{"kind":"Field","name":{"kind":"Name","value":"name"}},{"kind":"Field","name":{"kind":"Name","value":"totalPoints"}},{"kind":"Field","name":{"kind":"Name","value":"legacyStatus"}},{"kind":"Field","name":{"kind":"Name","value":"type"}}]}}]} as unknown as DocumentNode<ScoreBoardDocumentQuery, ScoreBoardDocumentQueryVariables>;
-export const ActiveMarathonDocumentDocument = {"kind":"Document","definitions":[{"kind":"OperationDefinition","operation":"query","name":{"kind":"Name","value":"ActiveMarathonDocument"},"selectionSet":{"kind":"SelectionSet","selections":[{"kind":"Field","name":{"kind":"Name","value":"currentMarathon"},"selectionSet":{"kind":"SelectionSet","selections":[{"kind":"Field","name":{"kind":"Name","value":"id"}}]}},{"kind":"Field","name":{"kind":"Name","value":"latestMarathon"},"selectionSet":{"kind":"SelectionSet","selections":[{"kind":"Field","name":{"kind":"Name","value":"id"}}]}}]}}]} as unknown as DocumentNode<ActiveMarathonDocumentQuery, ActiveMarathonDocumentQueryVariables>;
->>>>>>> 4bc602f6
+export const ActiveMarathonDocumentDocument = {"kind":"Document","definitions":[{"kind":"OperationDefinition","operation":"query","name":{"kind":"Name","value":"ActiveMarathonDocument"},"selectionSet":{"kind":"SelectionSet","selections":[{"kind":"Field","name":{"kind":"Name","value":"currentMarathon"},"selectionSet":{"kind":"SelectionSet","selections":[{"kind":"Field","name":{"kind":"Name","value":"id"}}]}},{"kind":"Field","name":{"kind":"Name","value":"latestMarathon"},"selectionSet":{"kind":"SelectionSet","selections":[{"kind":"Field","name":{"kind":"Name","value":"id"}}]}}]}}]} as unknown as DocumentNode<ActiveMarathonDocumentQuery, ActiveMarathonDocumentQueryVariables>;