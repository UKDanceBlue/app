import {
  AccessLevel,
  CommitteeIdentifier,
  CommitteeRole,
  DbRole,
} from "./structures.js";

/**
 * Converts a DbRole to an AccessLevel
 *
 * @param role The RoleResource to convert
 * @return The equivalent AccessLevel
 * @throws Error if the DbRole is not a valid member of the DbRole enum
 */
export function roleToAccessLevel({
  dbRole,
  effectiveCommitteeRoles,
}: {
  dbRole: DbRole;
  effectiveCommitteeRoles?: {
    identifier: CommitteeIdentifier;
    role: CommitteeRole;
  }[];
}): AccessLevel {
  switch (dbRole) {
    case DbRole.None: {
      return AccessLevel.None;
    }
    case DbRole.Public: {
      return AccessLevel.Public;
    }
    case DbRole.UKY: {
      return AccessLevel.UKY;
    }
    case DbRole.Committee: {
      let maxLevel: AccessLevel | null = null;
      for (const committee of effectiveCommitteeRoles ?? []) {
        let thisLevel: AccessLevel;

        if (committee.identifier === CommitteeIdentifier.techCommittee) {
<<<<<<< HEAD
          thisLevel = committee.role === CommitteeRole.Chair ? AccessLevel.SuperAdmin : AccessLevel.Admin;
=======
          thisLevel =
            committee.role === CommitteeRole.Chair
              ? AccessLevel.SuperAdmin
              : AccessLevel.Admin;
>>>>>>> 12f9e49c
        } else if (
          committee.role === CommitteeRole.Coordinator ||
          committee.role === CommitteeRole.Chair
        ) {
          thisLevel = AccessLevel.CommitteeChairOrCoordinator;
        } else {
          thisLevel = AccessLevel.Committee;
        }

        if (maxLevel === null || thisLevel > maxLevel) {
          maxLevel = thisLevel;
        }
      }
      if (maxLevel === null) {
        throw new Error("No committee roles found when DbRole was Committee");
      }
      return maxLevel;
    }
    default: {
      dbRole satisfies never;
      try {
        throw new Error(`Illegal DbRole: ${String(dbRole)}`);
      } catch (error) {
        throw new Error(
          `Illegal DbRole: [Parsing of '${String(dbRole)}' failed]`
        );
      }
    }
  }
}<|MERGE_RESOLUTION|>--- conflicted
+++ resolved
@@ -38,14 +38,10 @@
         let thisLevel: AccessLevel;
 
         if (committee.identifier === CommitteeIdentifier.techCommittee) {
-<<<<<<< HEAD
-          thisLevel = committee.role === CommitteeRole.Chair ? AccessLevel.SuperAdmin : AccessLevel.Admin;
-=======
           thisLevel =
             committee.role === CommitteeRole.Chair
               ? AccessLevel.SuperAdmin
               : AccessLevel.Admin;
->>>>>>> 12f9e49c
         } else if (
           committee.role === CommitteeRole.Coordinator ||
           committee.role === CommitteeRole.Chair
